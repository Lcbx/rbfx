//
// Copyright (c) 2008-2019 the Urho3D project.
//
// Permission is hereby granted, free of charge, to any person obtaining a copy
// of this software and associated documentation files (the "Software"), to deal
// in the Software without restriction, including without limitation the rights
// to use, copy, modify, merge, publish, distribute, sublicense, and/or sell
// copies of the Software, and to permit persons to whom the Software is
// furnished to do so, subject to the following conditions:
//
// The above copyright notice and this permission notice shall be included in
// all copies or substantial portions of the Software.
//
// THE SOFTWARE IS PROVIDED "AS IS", WITHOUT WARRANTY OF ANY KIND, EXPRESS OR
// IMPLIED, INCLUDING BUT NOT LIMITED TO THE WARRANTIES OF MERCHANTABILITY,
// FITNESS FOR A PARTICULAR PURPOSE AND NONINFRINGEMENT. IN NO EVENT SHALL THE
// AUTHORS OR COPYRIGHT HOLDERS BE LIABLE FOR ANY CLAIM, DAMAGES OR OTHER
// LIABILITY, WHETHER IN AN ACTION OF CONTRACT, TORT OR OTHERWISE, ARISING FROM,
// OUT OF OR IN CONNECTION WITH THE SOFTWARE OR THE USE OR OTHER DEALINGS IN
// THE SOFTWARE.
//

#include <Urho3D/Core/Context.h>
#include <Urho3D/Core/ProcessUtils.h>
#include <Urho3D/Core/StringUtils.h>
#include <Urho3D/IO/File.h>
#include <Urho3D/IO/FileSystem.h>
#include <Urho3D/IO/Log.h>
#include <Urho3D/Resource/Image.h>
#include <Urho3D/Resource/XMLElement.h>
#include <Urho3D/Resource/XMLFile.h>

#ifdef WIN32
#include <windows.h>
#endif

#define STBRP_LARGE_RECTS
#if !URHO3D_STATIC
#   define STB_RECT_PACK_IMPLEMENTATION
#endif
#include <STB/stb_rect_pack.h>

#include <Urho3D/DebugNew.h>

using namespace Urho3D;

// number of nodes allocated to each packer info.  since this packer is not suited for real time purposes we can over allocate.
const int PACKER_NUM_NODES = 4096;
const int MAX_TEXTURE_SIZE = 2048;

int main(int argc, char** argv);
void Run(ea::vector<ea::string>& arguments);

class PackerInfo : public RefCounted
{
public:
    ea::string path;
    ea::string name;
    int x{};
    int y{};
    int offsetX{};
    int offsetY{};
    int width{};
    int height{};
    int frameWidth{};
    int frameHeight{};

    PackerInfo(const ea::string& path_, const ea::string& name_) :
        path(path_),
        name(name_)
    {
    }

    ~PackerInfo() override = default;
};

void Help()
{
    ErrorExit("Usage: SpritePacker -options <input file> <input file> <output png file>\n"
        "\n"
        "Options:\n"
        "-h Shows this help message.\n"
        "-px Adds x pixels of padding per image to width.\n"
        "-py Adds y pixels of padding per image to height.\n"
        "-ox Adds x pixels to the horizontal position per image.\n"
        "-oy Adds y pixels to the horizontal position per image.\n"
        "-frameHeight Sets a fixed height for image and centers within frame.\n"
        "-frameWidth Sets a fixed width for image and centers within frame.\n"
        "-trim Trims excess transparent space from individual images offsets by frame size.\n"
        "-xml \'path\' Generates an SpriteSheet xml file at path.\n"
        "-debug Draws allocation boxes on sprite.\n");
}

int main(int argc, char** argv)
{
    ea::vector<ea::string> arguments;

#ifdef WIN32
    arguments = ParseArguments(GetCommandLineW());
#else
    arguments = ParseArguments(argc, argv);
#endif

    Run(arguments);
    return 0;
}

void Run(ea::vector<ea::string>& arguments)
{
    if (arguments.size() < 2)
        Help();

    SharedPtr<Context> context(new Context());
    context->RegisterSubsystem(new FileSystem(context));
    context->RegisterSubsystem(new Log(context));
    auto* fileSystem = context->GetSubsystem<FileSystem>();

    ea::vector<ea::string> inputFiles;
    ea::string outputFile;
    ea::string spriteSheetFileName;
    bool debug = false;
    unsigned padX = 0;
    unsigned padY = 0;
    unsigned offsetX = 0;
    unsigned offsetY = 0;
    unsigned frameWidth = 0;
    unsigned frameHeight = 0;
    bool help = false;
    bool trim = false;

    while (arguments.size() > 0)
    {
        ea::string arg = arguments[0];
        arguments.pop_front();

        if (arg.empty())
            continue;

        if (arg.starts_with("-"))
        {
            if (arg == "-px")      { padX = ToUInt(arguments[0]);
                arguments.pop_front(); }
            else if (arg == "-py") { padY = ToUInt(arguments[0]);
                arguments.pop_front(); }
            else if (arg == "-ox") { offsetX = ToUInt(arguments[0]);
                arguments.pop_front(); }
            else if (arg == "-oy") { offsetY = ToUInt(arguments[0]);
                arguments.pop_front(); }
            else if (arg == "-frameWidth") { frameWidth = ToUInt(arguments[0]);
                arguments.pop_front(); }
            else if (arg == "-frameHeight") { frameHeight = ToUInt(arguments[0]);
                arguments.pop_front(); }
            else if (arg == "-trim") { trim = true; }
            else if (arg == "-xml")  { spriteSheetFileName = arguments[0];
                arguments.pop_front(); }
            else if (arg == "-h")  { help = true; break; }
            else if (arg == "-debug")  { debug = true; }
        }
        else
            inputFiles.push_back(arg);
    }

    if (help)
        Help();

    if (inputFiles.size() < 2)
        ErrorExit("An input and output file must be specified.");

    if (frameWidth ^ frameHeight)
        ErrorExit("Both frameHeight and frameWidth must be omitted or specified.");

    // take last input file as output
    if (inputFiles.size() > 1)
    {
        outputFile = inputFiles[inputFiles.size() - 1];
        URHO3D_LOGINFO("Output file set to " + outputFile + ".");
        inputFiles.erase_at(inputFiles.size() - 1);
    }

    // set spritesheet name to outputfile.xml if not specified
    if (spriteSheetFileName.empty())
        spriteSheetFileName = ReplaceExtension(outputFile, ".xml");

    if (GetParentPath(spriteSheetFileName) != GetParentPath(outputFile))
        ErrorExit("Both output xml and png must be in the same folder");

    // check all input files exist
    for (unsigned i = 0; i < inputFiles.size(); ++i)
    {
        URHO3D_LOGINFO("Checking " + inputFiles[i] + " to see if file exists.");
        if (!fileSystem->FileExists(inputFiles[i]))
            ErrorExit("File " + inputFiles[i] + " does not exist.");
    }

    // Set the max offset equal to padding to prevent images from going out of bounds
    offsetX = Min((int)offsetX, (int)padX);
    offsetY = Min((int)offsetY, (int)padY);

    ea::vector<SharedPtr<PackerInfo > > packerInfos;

    for (unsigned i = 0; i < inputFiles.size(); ++i)
    {
        ea::string path = inputFiles[i];
        ea::string name = ReplaceExtension(GetFileName(path), "");
        File file(context, path);
        Image image(context);

        if (!image.Load(file))
            ErrorExit("Could not load image " + path + ".");

        if (image.IsCompressed())
            ErrorExit(path + " is compressed. Compressed images are not allowed.");

        SharedPtr<PackerInfo> packerInfo(new PackerInfo(path, name));
        int imageWidth = image.GetWidth();
        int imageHeight = image.GetHeight();
        int trimOffsetX = 0;
        int trimOffsetY = 0;
        int adjustedWidth = imageWidth;
        int adjustedHeight = imageHeight;

        if (trim)
        {
            int minX = imageWidth;
            int minY = imageHeight;
            int maxX = 0;
            int maxY = 0;

            for (int y = 0; y < imageHeight; ++y)
            {
                for (int x = 0; x < imageWidth; ++x)
                {
                    bool found = (image.GetPixelInt(x, y) & 0x000000ffu) != 0;
                    if (found) {
                        minX = Min(minX, x);
                        minY = Min(minY, y);
                        maxX = Max(maxX, x);
                        maxY = Max(maxY, y);
                    }
                }
            }

            trimOffsetX = minX;
            trimOffsetY = minY;
            adjustedWidth = maxX - minX + 1;
            adjustedHeight = maxY - minY + 1;
        }

        if (trim)
        {
            packerInfo->frameWidth = imageWidth;
            packerInfo->frameHeight = imageHeight;
        }
        else if (frameWidth || frameHeight)
        {
            packerInfo->frameWidth = frameWidth;
            packerInfo->frameHeight = frameHeight;
        }
        packerInfo->width = adjustedWidth;
        packerInfo->height = adjustedHeight;
        packerInfo->offsetX -= trimOffsetX;
        packerInfo->offsetY -= trimOffsetY;
        packerInfos.push_back(packerInfo);
    }

    int packedWidth = MAX_TEXTURE_SIZE;
    int packedHeight = MAX_TEXTURE_SIZE;
    {
        // fill up an list of tries in increasing size and take the first win
        ea::vector<IntVector2> tries;
        for(unsigned x=2; x<11; ++x)
        {
            for(unsigned y=2; y<11; ++y)
                tries.push_back(IntVector2((1u << x), (1u << y)));
        }

        // load rectangles
        auto* packerRects = new stbrp_rect[packerInfos.size()];
        for (unsigned i = 0; i < packerInfos.size(); ++i)
        {
            PackerInfo* packerInfo = packerInfos[i];
            stbrp_rect* packerRect = &packerRects[i];
            packerRect->id = i;
            packerRect->h = packerInfo->height + padY;
            packerRect->w = packerInfo->width + padX;
        }

        bool success = false;
        while (tries.size() > 0)
        {
            IntVector2 size = tries[0];
            tries.pop_front();
            bool fit = true;
            int textureHeight = size.y_;
            int textureWidth = size.x_;
            if (success && textureHeight * textureWidth > packedWidth * packedHeight)
                continue;

            stbrp_context packerContext;
            stbrp_node packerMemory[PACKER_NUM_NODES];
<<<<<<< HEAD
            stbrp_init_target(&packerContext, textureWidth, textureHeight, packerMemory, packerInfos.size());
            stbrp_pack_rects(&packerContext, packerRects, packerInfos.size());

            // check to see if everything fit
            for (unsigned i = 0; i < packerInfos.size(); ++i)
=======
            stbrp_init_target(&packerContext, textureWidth, textureHeight, packerMemory, PACKER_NUM_NODES);
            if (!stbrp_pack_rects(&packerContext, packerRects, packerInfos.Size()))
>>>>>>> 9c6e6b12
            {
                // check to see if everything fit
                fit = false;
            }

            if (fit)
            {
                success = true;
                // distribute values to packer info
                for (unsigned i = 0; i < packerInfos.size(); ++i)
                {
                    stbrp_rect* packerRect = &packerRects[i];
                    PackerInfo* packerInfo = packerInfos[packerRect->id];
                    packerInfo->x = packerRect->x;
                    packerInfo->y = packerRect->y;
                }
                packedWidth = size.x_;
                packedHeight = size.y_;
            }
        }
        delete[] packerRects;
        if (!success)
            ErrorExit("Could not allocate for all images.  The max sprite sheet texture size is " + ea::to_string(MAX_TEXTURE_SIZE) + "x" + ea::to_string(MAX_TEXTURE_SIZE) + ".");
    }

    // create image for spritesheet
    Image spriteSheetImage(context);
    spriteSheetImage.SetSize(packedWidth, packedHeight, 4);

    // zero out image
    spriteSheetImage.SetData(nullptr);

    XMLFile xml(context);
    XMLElement root = xml.CreateRoot("TextureAtlas");
    root.SetAttribute("imagePath", GetFileNameAndExtension(outputFile));

    for (unsigned i = 0; i < packerInfos.size(); ++i)
    {
        SharedPtr<PackerInfo> packerInfo = packerInfos[i];
        XMLElement subTexture = root.CreateChild("SubTexture");
        subTexture.SetString("name", packerInfo->name);
        subTexture.SetInt("x", packerInfo->x + offsetX);
        subTexture.SetInt("y", packerInfo->y + offsetY);
        subTexture.SetInt("width", packerInfo->width);
        subTexture.SetInt("height", packerInfo->height);

        if (packerInfo->frameWidth || packerInfo->frameHeight)
        {
            subTexture.SetInt("frameWidth", packerInfo->frameWidth);
            subTexture.SetInt("frameHeight", packerInfo->frameHeight);
            subTexture.SetInt("offsetX", packerInfo->offsetX);
            subTexture.SetInt("offsetY", packerInfo->offsetY);
        }

        URHO3D_LOGINFO("Transferring " + packerInfo->path + " to sprite sheet.");

        File file(context, packerInfo->path);
        Image image(context);
        if (!image.Load(file))
            ErrorExit("Could not load image " + packerInfo->path + ".");

        for (int y = 0; y < packerInfo->height; ++y)
        {
            for (int x = 0; x < packerInfo->width; ++x)
            {
                unsigned color = image.GetPixelInt(x - packerInfo->offsetX, y - packerInfo->offsetY);
                spriteSheetImage.SetPixelInt(
                    packerInfo->x + offsetX + x,
                    packerInfo->y + offsetY + y, color);
            }
        }
    }

    if (debug)
    {
        unsigned OUTER_BOUNDS_DEBUG_COLOR = Color::BLUE.ToUInt();
        unsigned INNER_BOUNDS_DEBUG_COLOR = Color::GREEN.ToUInt();

        URHO3D_LOGINFO("Drawing debug information.");
        for (unsigned i = 0; i < packerInfos.size(); ++i)
        {
            SharedPtr<PackerInfo> packerInfo = packerInfos[i];

            // Draw outer bounds
            for (int x = 0; x < packerInfo->frameWidth; ++x)
            {
                spriteSheetImage.SetPixelInt(packerInfo->x + x, packerInfo->y, OUTER_BOUNDS_DEBUG_COLOR);
                spriteSheetImage.SetPixelInt(packerInfo->x + x, packerInfo->y + packerInfo->frameHeight, OUTER_BOUNDS_DEBUG_COLOR);
            }
            for (int y = 0; y < packerInfo->frameHeight; ++y)
            {
                spriteSheetImage.SetPixelInt(packerInfo->x, packerInfo->y + y, OUTER_BOUNDS_DEBUG_COLOR);
                spriteSheetImage.SetPixelInt(packerInfo->x + packerInfo->frameWidth, packerInfo->y + y, OUTER_BOUNDS_DEBUG_COLOR);
            }

            // Draw inner bounds
            for (int x = 0; x < packerInfo->width; ++x)
            {
                spriteSheetImage.SetPixelInt(packerInfo->x + offsetX + x, packerInfo->y + offsetY, INNER_BOUNDS_DEBUG_COLOR);
                spriteSheetImage.SetPixelInt(packerInfo->x + offsetX + x, packerInfo->y + offsetY + packerInfo->height, INNER_BOUNDS_DEBUG_COLOR);
            }
            for (int y = 0; y < packerInfo->height; ++y)
            {
                spriteSheetImage.SetPixelInt(packerInfo->x + offsetX, packerInfo->y + offsetY + y, INNER_BOUNDS_DEBUG_COLOR);
                spriteSheetImage.SetPixelInt(packerInfo->x + offsetX + packerInfo->width, packerInfo->y + offsetY + y, INNER_BOUNDS_DEBUG_COLOR);
            }
        }
    }

    URHO3D_LOGINFO("Saving output image.");
    spriteSheetImage.SavePNG(outputFile);

    URHO3D_LOGINFO("Saving SpriteSheet xml file.");
    File spriteSheetFile(context);
    spriteSheetFile.Open(spriteSheetFileName, FILE_WRITE);
    xml.Save(spriteSheetFile);
}<|MERGE_RESOLUTION|>--- conflicted
+++ resolved
@@ -298,16 +298,8 @@
 
             stbrp_context packerContext;
             stbrp_node packerMemory[PACKER_NUM_NODES];
-<<<<<<< HEAD
-            stbrp_init_target(&packerContext, textureWidth, textureHeight, packerMemory, packerInfos.size());
-            stbrp_pack_rects(&packerContext, packerRects, packerInfos.size());
-
-            // check to see if everything fit
-            for (unsigned i = 0; i < packerInfos.size(); ++i)
-=======
             stbrp_init_target(&packerContext, textureWidth, textureHeight, packerMemory, PACKER_NUM_NODES);
-            if (!stbrp_pack_rects(&packerContext, packerRects, packerInfos.Size()))
->>>>>>> 9c6e6b12
+            if (!stbrp_pack_rects(&packerContext, packerRects, packerInfos.size()))
             {
                 // check to see if everything fit
                 fit = false;
