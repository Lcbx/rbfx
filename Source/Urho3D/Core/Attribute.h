<<<<<<< HEAD
//
// Copyright (c) 2008-2020 the Urho3D project.
//
// Permission is hereby granted, free of charge, to any person obtaining a copy
// of this software and associated documentation files (the "Software"), to deal
// in the Software without restriction, including without limitation the rights
// to use, copy, modify, merge, publish, distribute, sublicense, and/or sell
// copies of the Software, and to permit persons to whom the Software is
// furnished to do so, subject to the following conditions:
//
// The above copyright notice and this permission notice shall be included in
// all copies or substantial portions of the Software.
//
// THE SOFTWARE IS PROVIDED "AS IS", WITHOUT WARRANTY OF ANY KIND, EXPRESS OR
// IMPLIED, INCLUDING BUT NOT LIMITED TO THE WARRANTIES OF MERCHANTABILITY,
// FITNESS FOR A PARTICULAR PURPOSE AND NONINFRINGEMENT. IN NO EVENT SHALL THE
// AUTHORS OR COPYRIGHT HOLDERS BE LIABLE FOR ANY CLAIM, DAMAGES OR OTHER
// LIABILITY, WHETHER IN AN ACTION OF CONTRACT, TORT OR OTHERWISE, ARISING FROM,
// OUT OF OR IN CONNECTION WITH THE SOFTWARE OR THE USE OR OTHER DEALINGS IN
// THE SOFTWARE.
//

/// \file

#pragma once

#include "../Container/FlagSet.h"
#include "../Container/Ptr.h"
#include "../Core/Variant.h"

namespace Urho3D
{

enum AttributeMode
{
    /// Attribute shown only in the editor, but not serialized.
    AM_EDIT = 0x0,
    /// Attribute used for file serialization.
    AM_FILE = 0x1,
    /// Attribute used for network replication.
    AM_NET = 0x2,
    /// Attribute used for both file serialization and network replication (default).
    AM_DEFAULT = 0x3,
    /// Attribute should use latest data grouping instead of delta update in network replication.
    AM_LATESTDATA = 0x4,
    /// Attribute should not be shown in the editor.
    AM_NOEDIT = 0x8,
    /// Attribute is a node ID and may need rewriting.
    AM_NODEID = 0x10,
    /// Attribute is a component ID and may need rewriting.
    AM_COMPONENTID = 0x20,
    /// Attribute is a node ID vector where first element is the amount of nodes.
    AM_NODEIDVECTOR = 0x40,
    /// Attribute is readonly. Can't be used with binary serialized objects.
    AM_READONLY = 0x80,
};
URHO3D_FLAGSET(AttributeMode, AttributeModeFlags);

class Serializable;

/// Abstract base class for invoking attribute accessors.
class URHO3D_API AttributeAccessor : public RefCounted
{
public:
    /// Construct.
    AttributeAccessor() = default;
    /// Get the attribute.
    virtual void Get(const Serializable* ptr, Variant& dest) const = 0;
    /// Set the attribute.
    virtual void Set(Serializable* ptr, const Variant& src) = 0;
};

/// Description of an automatically serializable variable.
struct AttributeInfo
{
    /// Construct empty.
    AttributeInfo() = default;
#ifndef SWIG
    /// Construct attribute.
    AttributeInfo(VariantType type, const char* name, const SharedPtr<AttributeAccessor>& accessor, const char** enumNames, const Variant& defaultValue, AttributeModeFlags mode) :
        type_(type),
        name_(name),
        nameHash_(name_),
        enumNames_(enumNames),
        accessor_(accessor),
        defaultValue_(defaultValue),
        mode_(mode)
    {
    }
#endif
    /// Construct attribute.
    AttributeInfo(VariantType type, const char* name, const SharedPtr<AttributeAccessor>& accessor, const ea::vector<ea::string>& enumNames, const Variant& defaultValue, AttributeModeFlags mode) :
        type_(type),
        name_(name),
        nameHash_(name_),
        enumNames_(nullptr),
        enumNamesStorage_(enumNames),
        accessor_(accessor),
        defaultValue_(defaultValue),
        mode_(mode)
    {
        InitializeEnumNamesFromStorage();
    }

    /// Copy attribute info.
    AttributeInfo(const AttributeInfo& other)
    {
        type_ = other.type_;
        name_ = other.name_;
        nameHash_ = other.nameHash_;
        enumNames_ = other.enumNames_;
        accessor_ = other.accessor_;
        defaultValue_ = other.defaultValue_;
        mode_ = other.mode_;
        metadata_ = other.metadata_;
        ptr_ = other.ptr_;
        enumNamesStorage_ = other.enumNamesStorage_;

        if (!enumNamesStorage_.empty())
            InitializeEnumNamesFromStorage();
    }

    /// Return attribute metadata.
    const Variant& GetMetadata(const StringHash& key) const
    {
        auto elem = metadata_.find(key);
        return elem != metadata_.end() ? elem->second : Variant::EMPTY;
    }

    /// Return attribute metadata of specified type.
    template <class T> T GetMetadata(const StringHash& key) const
    {
        return GetMetadata(key).Get<T>();
    }

    /// Return whether the attribute should be saved.
    bool ShouldSave() const { return (mode_ & AM_FILE) && !(mode_ & AM_READONLY); }

    /// Return whether the attribute should be loaded.
    bool ShouldLoad() const { return !!(mode_ & AM_FILE); }

    /// Instance equality operator.
    bool operator ==(const AttributeInfo& rhs) const
    {
        return this == &rhs;
    }

    /// Instance inequality operator.
    bool operator !=(const AttributeInfo& rhs) const
    {
        return this != &rhs;
    }

    /// Attribute type.
    VariantType type_ = VAR_NONE;
    /// Name.
    ea::string name_;
    /// Name hash.
    StringHash nameHash_;
    /// Enum names.
    const char** enumNames_ = nullptr;
    /// Helper object for accessor mode.
    SharedPtr<AttributeAccessor> accessor_;
    /// Default value for network replication.
    Variant defaultValue_;
    /// Attribute mode: whether to use for serialization, network replication, or both.
    AttributeModeFlags mode_ = AM_DEFAULT;
    /// Attribute metadata.
    VariantMap metadata_;
    /// Attribute data pointer if elsewhere than in the Serializable.
    void* ptr_ = nullptr;
    /// List of enum names. Used when names can not be stored externally.
    ea::vector<ea::string> enumNamesStorage_;
    /// List of enum name pointers. Front of this vector will be assigned to enumNames_ when enumNamesStorage_ is in use.
    ea::vector<const char*> enumNamesPointers_;

private:
    void InitializeEnumNamesFromStorage()
    {
        if (enumNamesStorage_.empty())
            enumNames_ = nullptr;
        else
        {
            for (const auto& enumName : enumNamesStorage_)
                enumNamesPointers_.emplace_back(enumName.c_str());
            enumNamesPointers_.emplace_back(nullptr);
            enumNames_ = &enumNamesPointers_.front();
        }
    }
};

/// Attribute handle returned by Context::RegisterAttribute and used to chain attribute setup calls.
struct AttributeHandle
{
    friend class Context;
public:
    /// Construct default.
    AttributeHandle() = default;
    /// Construct from another handle.
    AttributeHandle(const AttributeHandle& another) = default;
private:
    /// Attribute info.
    AttributeInfo* attributeInfo_ = nullptr;
    /// Network attribute info.
    AttributeInfo* networkAttributeInfo_ = nullptr;
public:
    /// Set metadata.
    AttributeHandle& SetMetadata(StringHash key, const Variant& value)
    {
        if (attributeInfo_)
            attributeInfo_->metadata_[key] = value;
        if (networkAttributeInfo_)
            networkAttributeInfo_->metadata_[key] = value;
        return *this;
    }
};

}
=======
//
// Copyright (c) 2008-2020 the Urho3D project.
//
// Permission is hereby granted, free of charge, to any person obtaining a copy
// of this software and associated documentation files (the "Software"), to deal
// in the Software without restriction, including without limitation the rights
// to use, copy, modify, merge, publish, distribute, sublicense, and/or sell
// copies of the Software, and to permit persons to whom the Software is
// furnished to do so, subject to the following conditions:
//
// The above copyright notice and this permission notice shall be included in
// all copies or substantial portions of the Software.
//
// THE SOFTWARE IS PROVIDED "AS IS", WITHOUT WARRANTY OF ANY KIND, EXPRESS OR
// IMPLIED, INCLUDING BUT NOT LIMITED TO THE WARRANTIES OF MERCHANTABILITY,
// FITNESS FOR A PARTICULAR PURPOSE AND NONINFRINGEMENT. IN NO EVENT SHALL THE
// AUTHORS OR COPYRIGHT HOLDERS BE LIABLE FOR ANY CLAIM, DAMAGES OR OTHER
// LIABILITY, WHETHER IN AN ACTION OF CONTRACT, TORT OR OTHERWISE, ARISING FROM,
// OUT OF OR IN CONNECTION WITH THE SOFTWARE OR THE USE OR OTHER DEALINGS IN
// THE SOFTWARE.
//

/// \file

#pragma once

#include "../Container/FlagSet.h"
#include "../Container/Ptr.h"
#include "../Core/Variant.h"

namespace Urho3D
{

enum AttributeMode
{
    /// Attribute shown only in the editor, but not serialized.
    AM_EDIT = 0x0,
    /// Attribute used for file serialization.
    AM_FILE = 0x1,
    /// Attribute used for network replication.
    AM_NET = 0x2,
    /// Attribute used for both file serialization and network replication (default).
    AM_DEFAULT = 0x3,
    /// Attribute should use latest data grouping instead of delta update in network replication.
    AM_LATESTDATA = 0x4,
    /// Attribute should not be shown in the editor.
    AM_NOEDIT = 0x8,
    /// Attribute is a node ID and may need rewriting.
    AM_NODEID = 0x10,
    /// Attribute is a component ID and may need rewriting.
    AM_COMPONENTID = 0x20,
    /// Attribute is a node ID vector where first element is the amount of nodes.
    AM_NODEIDVECTOR = 0x40,
    /// Attribute is readonly. Can't be used with binary serialized objects.
    AM_FILEREADONLY = 0x81,
};
URHO3D_FLAGSET(AttributeMode, AttributeModeFlags);

class Serializable;

/// Abstract base class for invoking attribute accessors.
class URHO3D_API AttributeAccessor : public RefCounted
{
public:
    /// Get the attribute.
    virtual void Get(const Serializable* ptr, Variant& dest) const = 0;
    /// Set the attribute.
    virtual void Set(Serializable* ptr, const Variant& src) = 0;
};

/// Description of an automatically serializable variable.
struct AttributeInfo
{
    /// Construct empty.
    AttributeInfo() = default;

    /// Construct attribute.
    AttributeInfo(VariantType type, const char* name, const SharedPtr<AttributeAccessor>& accessor, const char** enumNames, const Variant& defaultValue, AttributeModeFlags mode) :
        type_(type),
        name_(name),
        enumNames_(enumNames),
        accessor_(accessor),
        defaultValue_(defaultValue),
        mode_(mode)
    {
    }

    /// Get attribute metadata.
    const Variant& GetMetadata(const StringHash& key) const
    {
        auto elem = metadata_.Find(key);
        return elem != metadata_.End() ? elem->second_ : Variant::EMPTY;
    }

    /// Get attribute metadata of specified type.
    template <class T> T GetMetadata(const StringHash& key) const
    {
        return GetMetadata(key).Get<T>();
    }

    /// Attribute type.
    VariantType type_ = VAR_NONE;
    /// Name.
    String name_;
    /// Enum names.
    const char** enumNames_ = nullptr;
    /// Helper object for accessor mode.
    SharedPtr<AttributeAccessor> accessor_;
    /// Default value for network replication.
    Variant defaultValue_;
    /// Attribute mode: whether to use for serialization, network replication, or both.
    AttributeModeFlags mode_ = AM_DEFAULT;
    /// Attribute metadata.
    VariantMap metadata_;
    /// Attribute data pointer if elsewhere than in the Serializable.
    void* ptr_ = nullptr;
};

/// Attribute handle returned by Context::RegisterAttribute and used to chain attribute setup calls.
/// @nobind
struct AttributeHandle
{
    friend class Context;
private:
    /// Construct default.
    AttributeHandle() = default;
    /// Construct from another handle.
    AttributeHandle(const AttributeHandle& another) = default;
    /// Attribute info.
    AttributeInfo* attributeInfo_ = nullptr;
    /// Network attribute info.
    AttributeInfo* networkAttributeInfo_ = nullptr;
public:
    /// Set metadata.
    AttributeHandle& SetMetadata(StringHash key, const Variant& value)
    {
        if (attributeInfo_)
            attributeInfo_->metadata_[key] = value;
        if (networkAttributeInfo_)
            networkAttributeInfo_->metadata_[key] = value;
        return *this;
    }
};

}
>>>>>>> c85522b1
<|MERGE_RESOLUTION|>--- conflicted
+++ resolved
@@ -1,4 +1,3 @@
-<<<<<<< HEAD
 //
 // Copyright (c) 2008-2020 the Urho3D project.
 //
@@ -191,6 +190,7 @@
 };
 
 /// Attribute handle returned by Context::RegisterAttribute and used to chain attribute setup calls.
+/// @nobind
 struct AttributeHandle
 {
     friend class Context;
@@ -216,151 +216,4 @@
     }
 };
 
-}
-=======
-//
-// Copyright (c) 2008-2020 the Urho3D project.
-//
-// Permission is hereby granted, free of charge, to any person obtaining a copy
-// of this software and associated documentation files (the "Software"), to deal
-// in the Software without restriction, including without limitation the rights
-// to use, copy, modify, merge, publish, distribute, sublicense, and/or sell
-// copies of the Software, and to permit persons to whom the Software is
-// furnished to do so, subject to the following conditions:
-//
-// The above copyright notice and this permission notice shall be included in
-// all copies or substantial portions of the Software.
-//
-// THE SOFTWARE IS PROVIDED "AS IS", WITHOUT WARRANTY OF ANY KIND, EXPRESS OR
-// IMPLIED, INCLUDING BUT NOT LIMITED TO THE WARRANTIES OF MERCHANTABILITY,
-// FITNESS FOR A PARTICULAR PURPOSE AND NONINFRINGEMENT. IN NO EVENT SHALL THE
-// AUTHORS OR COPYRIGHT HOLDERS BE LIABLE FOR ANY CLAIM, DAMAGES OR OTHER
-// LIABILITY, WHETHER IN AN ACTION OF CONTRACT, TORT OR OTHERWISE, ARISING FROM,
-// OUT OF OR IN CONNECTION WITH THE SOFTWARE OR THE USE OR OTHER DEALINGS IN
-// THE SOFTWARE.
-//
-
-/// \file
-
-#pragma once
-
-#include "../Container/FlagSet.h"
-#include "../Container/Ptr.h"
-#include "../Core/Variant.h"
-
-namespace Urho3D
-{
-
-enum AttributeMode
-{
-    /// Attribute shown only in the editor, but not serialized.
-    AM_EDIT = 0x0,
-    /// Attribute used for file serialization.
-    AM_FILE = 0x1,
-    /// Attribute used for network replication.
-    AM_NET = 0x2,
-    /// Attribute used for both file serialization and network replication (default).
-    AM_DEFAULT = 0x3,
-    /// Attribute should use latest data grouping instead of delta update in network replication.
-    AM_LATESTDATA = 0x4,
-    /// Attribute should not be shown in the editor.
-    AM_NOEDIT = 0x8,
-    /// Attribute is a node ID and may need rewriting.
-    AM_NODEID = 0x10,
-    /// Attribute is a component ID and may need rewriting.
-    AM_COMPONENTID = 0x20,
-    /// Attribute is a node ID vector where first element is the amount of nodes.
-    AM_NODEIDVECTOR = 0x40,
-    /// Attribute is readonly. Can't be used with binary serialized objects.
-    AM_FILEREADONLY = 0x81,
-};
-URHO3D_FLAGSET(AttributeMode, AttributeModeFlags);
-
-class Serializable;
-
-/// Abstract base class for invoking attribute accessors.
-class URHO3D_API AttributeAccessor : public RefCounted
-{
-public:
-    /// Get the attribute.
-    virtual void Get(const Serializable* ptr, Variant& dest) const = 0;
-    /// Set the attribute.
-    virtual void Set(Serializable* ptr, const Variant& src) = 0;
-};
-
-/// Description of an automatically serializable variable.
-struct AttributeInfo
-{
-    /// Construct empty.
-    AttributeInfo() = default;
-
-    /// Construct attribute.
-    AttributeInfo(VariantType type, const char* name, const SharedPtr<AttributeAccessor>& accessor, const char** enumNames, const Variant& defaultValue, AttributeModeFlags mode) :
-        type_(type),
-        name_(name),
-        enumNames_(enumNames),
-        accessor_(accessor),
-        defaultValue_(defaultValue),
-        mode_(mode)
-    {
-    }
-
-    /// Get attribute metadata.
-    const Variant& GetMetadata(const StringHash& key) const
-    {
-        auto elem = metadata_.Find(key);
-        return elem != metadata_.End() ? elem->second_ : Variant::EMPTY;
-    }
-
-    /// Get attribute metadata of specified type.
-    template <class T> T GetMetadata(const StringHash& key) const
-    {
-        return GetMetadata(key).Get<T>();
-    }
-
-    /// Attribute type.
-    VariantType type_ = VAR_NONE;
-    /// Name.
-    String name_;
-    /// Enum names.
-    const char** enumNames_ = nullptr;
-    /// Helper object for accessor mode.
-    SharedPtr<AttributeAccessor> accessor_;
-    /// Default value for network replication.
-    Variant defaultValue_;
-    /// Attribute mode: whether to use for serialization, network replication, or both.
-    AttributeModeFlags mode_ = AM_DEFAULT;
-    /// Attribute metadata.
-    VariantMap metadata_;
-    /// Attribute data pointer if elsewhere than in the Serializable.
-    void* ptr_ = nullptr;
-};
-
-/// Attribute handle returned by Context::RegisterAttribute and used to chain attribute setup calls.
-/// @nobind
-struct AttributeHandle
-{
-    friend class Context;
-private:
-    /// Construct default.
-    AttributeHandle() = default;
-    /// Construct from another handle.
-    AttributeHandle(const AttributeHandle& another) = default;
-    /// Attribute info.
-    AttributeInfo* attributeInfo_ = nullptr;
-    /// Network attribute info.
-    AttributeInfo* networkAttributeInfo_ = nullptr;
-public:
-    /// Set metadata.
-    AttributeHandle& SetMetadata(StringHash key, const Variant& value)
-    {
-        if (attributeInfo_)
-            attributeInfo_->metadata_[key] = value;
-        if (networkAttributeInfo_)
-            networkAttributeInfo_->metadata_[key] = value;
-        return *this;
-    }
-};
-
-}
->>>>>>> c85522b1
+}