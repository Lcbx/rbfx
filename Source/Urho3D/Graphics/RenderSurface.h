<<<<<<< HEAD
//
// Copyright (c) 2008-2018 the Urho3D project.
//
// Permission is hereby granted, free of charge, to any person obtaining a copy
// of this software and associated documentation files (the "Software"), to deal
// in the Software without restriction, including without limitation the rights
// to use, copy, modify, merge, publish, distribute, sublicense, and/or sell
// copies of the Software, and to permit persons to whom the Software is
// furnished to do so, subject to the following conditions:
//
// The above copyright notice and this permission notice shall be included in
// all copies or substantial portions of the Software.
//
// THE SOFTWARE IS PROVIDED "AS IS", WITHOUT WARRANTY OF ANY KIND, EXPRESS OR
// IMPLIED, INCLUDING BUT NOT LIMITED TO THE WARRANTIES OF MERCHANTABILITY,
// FITNESS FOR A PARTICULAR PURPOSE AND NONINFRINGEMENT. IN NO EVENT SHALL THE
// AUTHORS OR COPYRIGHT HOLDERS BE LIABLE FOR ANY CLAIM, DAMAGES OR OTHER
// LIABILITY, WHETHER IN AN ACTION OF CONTRACT, TORT OR OTHERWISE, ARISING FROM,
// OUT OF OR IN CONNECTION WITH THE SOFTWARE OR THE USE OR OTHER DEALINGS IN
// THE SOFTWARE.
//

#pragma once

#include "../Graphics/GraphicsDefs.h"
#include "../Graphics/Viewport.h"

namespace Urho3D
{

class Texture;

/// %Color or depth-stencil surface that can be rendered into.
class URHO3D_API RenderSurface : public RefCounted
{
    friend class Texture2D;
    friend class Texture2DArray;
    friend class TextureCube;

public:
    /// Construct with parent texture.
    explicit RenderSurface(Texture* parentTexture);
    /// Destruct.
    ~RenderSurface() override;

    /// Set number of viewports.
    void SetNumViewports(unsigned num);
    /// Set viewport.
    void SetViewport(unsigned index, Viewport* viewport);
    /// Set viewport update mode. Default is to update when visible.
    void SetUpdateMode(RenderSurfaceUpdateMode mode);
    /// Set linked color rendertarget.
    void SetLinkedRenderTarget(RenderSurface* renderTarget);
    /// Set linked depth-stencil surface.
    void SetLinkedDepthStencil(RenderSurface* depthStencil);
    /// Queue manual update of the viewport(s).
    void QueueUpdate();
    /// Release surface.
    void Release();
    /// Mark the GPU resource destroyed on graphics context destruction. Only used on OpenGL.
    void OnDeviceLost();
    /// Create renderbuffer that cannot be sampled as a texture. Only used on OpenGL.
    bool CreateRenderBuffer(unsigned width, unsigned height, unsigned format, int multiSample);

    /// Return width.
    int GetWidth() const;

    /// Return height.
    int GetHeight() const;

    /// Return usage.
    TextureUsage GetUsage() const;

    /// Return multisampling level.
    int GetMultiSample() const;

    /// Return multisampling autoresolve mode.
    bool GetAutoResolve() const;

    /// Return number of viewports.
    unsigned GetNumViewports() const { return viewports_.Size(); }

    /// Return viewport by index.
    Viewport* GetViewport(unsigned index) const;

    /// Return viewport update mode.
    RenderSurfaceUpdateMode GetUpdateMode() const { return updateMode_; }

    /// Return linked color rendertarget.
    RenderSurface* GetLinkedRenderTarget() const { return linkedRenderTarget_; }

    /// Return linked depth-stencil surface.
    RenderSurface* GetLinkedDepthStencil() const { return linkedDepthStencil_; }

    /// Return whether manual update queued. Called internally.
    bool IsUpdateQueued() const { return updateQueued_; }

    /// Reset update queued flag. Called internally.
    void ResetUpdateQueued();

    /// Return parent texture.
    Texture* GetParentTexture() const { return parentTexture_; }

    /// Return Direct3D9 surface.
    void* GetSurface() const { return surface_; }

    /// Return Direct3D11 rendertarget or depth-stencil view. Not valid on OpenGL.
    void* GetRenderTargetView() const { return renderTargetView_; }

    /// Return Direct3D11 read-only depth-stencil view. May be null if not applicable. Not valid on OpenGL.
    void* GetReadOnlyView() const { return readOnlyView_; }

    /// Return surface's OpenGL target.
    unsigned GetTarget() const { return target_; }

    /// Return OpenGL renderbuffer if created.
    unsigned GetRenderBuffer() const { return renderBuffer_; }

    /// Return whether multisampled rendertarget needs resolve.
    bool IsResolveDirty() const { return resolveDirty_; }

    /// Set or clear the need resolve flag. Called internally by Graphics.
    void SetResolveDirty(bool enable) { resolveDirty_ = enable; }

private:
    /// Parent texture.
    WeakPtr<Texture> parentTexture_;

    union
    {
        /// Direct3D9 surface.
        void* surface_;
        /// Direct3D11 rendertarget or depth-stencil view.
        void* renderTargetView_;
        /// OpenGL renderbuffer name.
        unsigned renderBuffer_;
    };

    union
    {
        /// Direct3D11 read-only depth-stencil view. Present only on depth-stencil surfaces.
        void* readOnlyView_;
        /// OpenGL target.
        unsigned target_;
    };

    /// Viewports.
    Vector<SharedPtr<Viewport> > viewports_;
    /// Linked color buffer.
    WeakPtr<RenderSurface> linkedRenderTarget_;
    /// Linked depth buffer.
    WeakPtr<RenderSurface> linkedDepthStencil_;
    /// Update mode for viewports.
    RenderSurfaceUpdateMode updateMode_{SURFACE_UPDATEVISIBLE};
    /// Update queued flag.
    bool updateQueued_{};
    /// Multisampled resolve dirty flag.
    bool resolveDirty_{};
};

}
=======
//
// Copyright (c) 2008-2019 the Urho3D project.
//
// Permission is hereby granted, free of charge, to any person obtaining a copy
// of this software and associated documentation files (the "Software"), to deal
// in the Software without restriction, including without limitation the rights
// to use, copy, modify, merge, publish, distribute, sublicense, and/or sell
// copies of the Software, and to permit persons to whom the Software is
// furnished to do so, subject to the following conditions:
//
// The above copyright notice and this permission notice shall be included in
// all copies or substantial portions of the Software.
//
// THE SOFTWARE IS PROVIDED "AS IS", WITHOUT WARRANTY OF ANY KIND, EXPRESS OR
// IMPLIED, INCLUDING BUT NOT LIMITED TO THE WARRANTIES OF MERCHANTABILITY,
// FITNESS FOR A PARTICULAR PURPOSE AND NONINFRINGEMENT. IN NO EVENT SHALL THE
// AUTHORS OR COPYRIGHT HOLDERS BE LIABLE FOR ANY CLAIM, DAMAGES OR OTHER
// LIABILITY, WHETHER IN AN ACTION OF CONTRACT, TORT OR OTHERWISE, ARISING FROM,
// OUT OF OR IN CONNECTION WITH THE SOFTWARE OR THE USE OR OTHER DEALINGS IN
// THE SOFTWARE.
//

#pragma once

#include "../Graphics/GraphicsDefs.h"
#include "../Graphics/Viewport.h"

namespace Urho3D
{

class Texture;

/// %Color or depth-stencil surface that can be rendered into.
class URHO3D_API RenderSurface : public RefCounted
{
    friend class Texture2D;
    friend class Texture2DArray;
    friend class TextureCube;

public:
    /// Construct with parent texture.
    explicit RenderSurface(Texture* parentTexture);
    /// Destruct.
    ~RenderSurface() override;

    /// Set number of viewports.
    void SetNumViewports(unsigned num);
    /// Set viewport.
    void SetViewport(unsigned index, Viewport* viewport);
    /// Set viewport update mode. Default is to update when visible.
    void SetUpdateMode(RenderSurfaceUpdateMode mode);
    /// Set linked color rendertarget.
    void SetLinkedRenderTarget(RenderSurface* renderTarget);
    /// Set linked depth-stencil surface.
    void SetLinkedDepthStencil(RenderSurface* depthStencil);
    /// Queue manual update of the viewport(s).
    void QueueUpdate();
    /// Release surface.
    void Release();
    /// Mark the GPU resource destroyed on graphics context destruction. Only used on OpenGL.
    void OnDeviceLost();
    /// Create renderbuffer that cannot be sampled as a texture. Only used on OpenGL.
    bool CreateRenderBuffer(unsigned width, unsigned height, unsigned format, int multiSample);

    /// Return width.
    int GetWidth() const;

    /// Return height.
    int GetHeight() const;

    /// Return usage.
    TextureUsage GetUsage() const;

    /// Return multisampling level.
    int GetMultiSample() const;

    /// Return multisampling autoresolve mode.
    bool GetAutoResolve() const;

    /// Return number of viewports.
    unsigned GetNumViewports() const { return viewports_.Size(); }

    /// Return viewport by index.
    Viewport* GetViewport(unsigned index) const;

    /// Return viewport update mode.
    RenderSurfaceUpdateMode GetUpdateMode() const { return updateMode_; }

    /// Return linked color rendertarget.
    RenderSurface* GetLinkedRenderTarget() const { return linkedRenderTarget_; }

    /// Return linked depth-stencil surface.
    RenderSurface* GetLinkedDepthStencil() const { return linkedDepthStencil_; }

    /// Return whether manual update queued. Called internally.
    bool IsUpdateQueued() const { return updateQueued_; }

    /// Reset update queued flag. Called internally.
    void ResetUpdateQueued();

    /// Return parent texture.
    Texture* GetParentTexture() const { return parentTexture_; }

    /// Return Direct3D9 surface.
    void* GetSurface() const { return surface_; }

    /// Return Direct3D11 rendertarget or depth-stencil view. Not valid on OpenGL.
    void* GetRenderTargetView() const { return renderTargetView_; }

    /// Return Direct3D11 read-only depth-stencil view. May be null if not applicable. Not valid on OpenGL.
    void* GetReadOnlyView() const { return readOnlyView_; }

    /// Return surface's OpenGL target.
    unsigned GetTarget() const { return target_; }

    /// Return OpenGL renderbuffer if created.
    unsigned GetRenderBuffer() const { return renderBuffer_; }

    /// Return whether multisampled rendertarget needs resolve.
    bool IsResolveDirty() const { return resolveDirty_; }

    /// Set or clear the need resolve flag. Called internally by Graphics.
    void SetResolveDirty(bool enable) { resolveDirty_ = enable; }

private:
    /// Parent texture.
    Texture* parentTexture_;

    union
    {
        /// Direct3D9 surface.
        void* surface_;
        /// Direct3D11 rendertarget or depth-stencil view.
        void* renderTargetView_;
        /// OpenGL renderbuffer name.
        unsigned renderBuffer_;
    };

    union
    {
        /// Direct3D11 read-only depth-stencil view. Present only on depth-stencil surfaces.
        void* readOnlyView_;
        /// OpenGL target.
        unsigned target_;
    };

    /// Viewports.
    Vector<SharedPtr<Viewport> > viewports_;
    /// Linked color buffer.
    WeakPtr<RenderSurface> linkedRenderTarget_;
    /// Linked depth buffer.
    WeakPtr<RenderSurface> linkedDepthStencil_;
    /// Update mode for viewports.
    RenderSurfaceUpdateMode updateMode_{SURFACE_UPDATEVISIBLE};
    /// Update queued flag.
    bool updateQueued_{};
    /// Multisampled resolve dirty flag.
    bool resolveDirty_{};
};

}
>>>>>>> a476f0c4
<|MERGE_RESOLUTION|>--- conflicted
+++ resolved
@@ -1,6 +1,5 @@
-<<<<<<< HEAD
 //
-// Copyright (c) 2008-2018 the Urho3D project.
+// Copyright (c) 2008-2019 the Urho3D project.
 //
 // Permission is hereby granted, free of charge, to any person obtaining a copy
 // of this software and associated documentation files (the "Software"), to deal
@@ -159,167 +158,4 @@
     bool resolveDirty_{};
 };
 
-}
-=======
-//
-// Copyright (c) 2008-2019 the Urho3D project.
-//
-// Permission is hereby granted, free of charge, to any person obtaining a copy
-// of this software and associated documentation files (the "Software"), to deal
-// in the Software without restriction, including without limitation the rights
-// to use, copy, modify, merge, publish, distribute, sublicense, and/or sell
-// copies of the Software, and to permit persons to whom the Software is
-// furnished to do so, subject to the following conditions:
-//
-// The above copyright notice and this permission notice shall be included in
-// all copies or substantial portions of the Software.
-//
-// THE SOFTWARE IS PROVIDED "AS IS", WITHOUT WARRANTY OF ANY KIND, EXPRESS OR
-// IMPLIED, INCLUDING BUT NOT LIMITED TO THE WARRANTIES OF MERCHANTABILITY,
-// FITNESS FOR A PARTICULAR PURPOSE AND NONINFRINGEMENT. IN NO EVENT SHALL THE
-// AUTHORS OR COPYRIGHT HOLDERS BE LIABLE FOR ANY CLAIM, DAMAGES OR OTHER
-// LIABILITY, WHETHER IN AN ACTION OF CONTRACT, TORT OR OTHERWISE, ARISING FROM,
-// OUT OF OR IN CONNECTION WITH THE SOFTWARE OR THE USE OR OTHER DEALINGS IN
-// THE SOFTWARE.
-//
-
-#pragma once
-
-#include "../Graphics/GraphicsDefs.h"
-#include "../Graphics/Viewport.h"
-
-namespace Urho3D
-{
-
-class Texture;
-
-/// %Color or depth-stencil surface that can be rendered into.
-class URHO3D_API RenderSurface : public RefCounted
-{
-    friend class Texture2D;
-    friend class Texture2DArray;
-    friend class TextureCube;
-
-public:
-    /// Construct with parent texture.
-    explicit RenderSurface(Texture* parentTexture);
-    /// Destruct.
-    ~RenderSurface() override;
-
-    /// Set number of viewports.
-    void SetNumViewports(unsigned num);
-    /// Set viewport.
-    void SetViewport(unsigned index, Viewport* viewport);
-    /// Set viewport update mode. Default is to update when visible.
-    void SetUpdateMode(RenderSurfaceUpdateMode mode);
-    /// Set linked color rendertarget.
-    void SetLinkedRenderTarget(RenderSurface* renderTarget);
-    /// Set linked depth-stencil surface.
-    void SetLinkedDepthStencil(RenderSurface* depthStencil);
-    /// Queue manual update of the viewport(s).
-    void QueueUpdate();
-    /// Release surface.
-    void Release();
-    /// Mark the GPU resource destroyed on graphics context destruction. Only used on OpenGL.
-    void OnDeviceLost();
-    /// Create renderbuffer that cannot be sampled as a texture. Only used on OpenGL.
-    bool CreateRenderBuffer(unsigned width, unsigned height, unsigned format, int multiSample);
-
-    /// Return width.
-    int GetWidth() const;
-
-    /// Return height.
-    int GetHeight() const;
-
-    /// Return usage.
-    TextureUsage GetUsage() const;
-
-    /// Return multisampling level.
-    int GetMultiSample() const;
-
-    /// Return multisampling autoresolve mode.
-    bool GetAutoResolve() const;
-
-    /// Return number of viewports.
-    unsigned GetNumViewports() const { return viewports_.Size(); }
-
-    /// Return viewport by index.
-    Viewport* GetViewport(unsigned index) const;
-
-    /// Return viewport update mode.
-    RenderSurfaceUpdateMode GetUpdateMode() const { return updateMode_; }
-
-    /// Return linked color rendertarget.
-    RenderSurface* GetLinkedRenderTarget() const { return linkedRenderTarget_; }
-
-    /// Return linked depth-stencil surface.
-    RenderSurface* GetLinkedDepthStencil() const { return linkedDepthStencil_; }
-
-    /// Return whether manual update queued. Called internally.
-    bool IsUpdateQueued() const { return updateQueued_; }
-
-    /// Reset update queued flag. Called internally.
-    void ResetUpdateQueued();
-
-    /// Return parent texture.
-    Texture* GetParentTexture() const { return parentTexture_; }
-
-    /// Return Direct3D9 surface.
-    void* GetSurface() const { return surface_; }
-
-    /// Return Direct3D11 rendertarget or depth-stencil view. Not valid on OpenGL.
-    void* GetRenderTargetView() const { return renderTargetView_; }
-
-    /// Return Direct3D11 read-only depth-stencil view. May be null if not applicable. Not valid on OpenGL.
-    void* GetReadOnlyView() const { return readOnlyView_; }
-
-    /// Return surface's OpenGL target.
-    unsigned GetTarget() const { return target_; }
-
-    /// Return OpenGL renderbuffer if created.
-    unsigned GetRenderBuffer() const { return renderBuffer_; }
-
-    /// Return whether multisampled rendertarget needs resolve.
-    bool IsResolveDirty() const { return resolveDirty_; }
-
-    /// Set or clear the need resolve flag. Called internally by Graphics.
-    void SetResolveDirty(bool enable) { resolveDirty_ = enable; }
-
-private:
-    /// Parent texture.
-    Texture* parentTexture_;
-
-    union
-    {
-        /// Direct3D9 surface.
-        void* surface_;
-        /// Direct3D11 rendertarget or depth-stencil view.
-        void* renderTargetView_;
-        /// OpenGL renderbuffer name.
-        unsigned renderBuffer_;
-    };
-
-    union
-    {
-        /// Direct3D11 read-only depth-stencil view. Present only on depth-stencil surfaces.
-        void* readOnlyView_;
-        /// OpenGL target.
-        unsigned target_;
-    };
-
-    /// Viewports.
-    Vector<SharedPtr<Viewport> > viewports_;
-    /// Linked color buffer.
-    WeakPtr<RenderSurface> linkedRenderTarget_;
-    /// Linked depth buffer.
-    WeakPtr<RenderSurface> linkedDepthStencil_;
-    /// Update mode for viewports.
-    RenderSurfaceUpdateMode updateMode_{SURFACE_UPDATEVISIBLE};
-    /// Update queued flag.
-    bool updateQueued_{};
-    /// Multisampled resolve dirty flag.
-    bool resolveDirty_{};
-};
-
-}
->>>>>>> a476f0c4
+}