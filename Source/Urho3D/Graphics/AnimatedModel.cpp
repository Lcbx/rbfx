<<<<<<< HEAD
//
// Copyright (c) 2008-2020 the Urho3D project.
//
// Permission is hereby granted, free of charge, to any person obtaining a copy
// of this software and associated documentation files (the "Software"), to deal
// in the Software without restriction, including without limitation the rights
// to use, copy, modify, merge, publish, distribute, sublicense, and/or sell
// copies of the Software, and to permit persons to whom the Software is
// furnished to do so, subject to the following conditions:
//
// The above copyright notice and this permission notice shall be included in
// all copies or substantial portions of the Software.
//
// THE SOFTWARE IS PROVIDED "AS IS", WITHOUT WARRANTY OF ANY KIND, EXPRESS OR
// IMPLIED, INCLUDING BUT NOT LIMITED TO THE WARRANTIES OF MERCHANTABILITY,
// FITNESS FOR A PARTICULAR PURPOSE AND NONINFRINGEMENT. IN NO EVENT SHALL THE
// AUTHORS OR COPYRIGHT HOLDERS BE LIABLE FOR ANY CLAIM, DAMAGES OR OTHER
// LIABILITY, WHETHER IN AN ACTION OF CONTRACT, TORT OR OTHERWISE, ARISING FROM,
// OUT OF OR IN CONNECTION WITH THE SOFTWARE OR THE USE OR OTHER DEALINGS IN
// THE SOFTWARE.
//

#include "../Precompiled.h"

#include <EASTL/sort.h>

#include "../Core/Context.h"
#include "../Core/Profiler.h"
#include "../Graphics/AnimatedModel.h"
#include "../Graphics/Animation.h"
#include "../Graphics/AnimationState.h"
#include "../Graphics/Batch.h"
#include "../Graphics/Camera.h"
#include "../Graphics/DebugRenderer.h"
#include "../Graphics/DrawableEvents.h"
#include "../Graphics/Geometry.h"
#include "../Graphics/Graphics.h"
#include "../Graphics/IndexBuffer.h"
#include "../Graphics/Material.h"
#include "../Graphics/Octree.h"
#include "../Graphics/VertexBuffer.h"
#include "../IO/Log.h"
#include "../Resource/ResourceCache.h"
#include "../Resource/ResourceEvents.h"
#include "../Scene/Scene.h"

#include "../DebugNew.h"

namespace Urho3D
{

extern const char* GEOMETRY_CATEGORY;

static const StringVector animationStatesStructureElementNames =
{
    "Anim State Count",
    "   Animation",
    "   Start Bone",
    "   Is Looped",
    "   Weight",
    "   Time",
    "   Layer"
};

static bool CompareAnimationOrder(const SharedPtr<AnimationState>& lhs, const SharedPtr<AnimationState>& rhs)
{
    return lhs->GetLayer() < rhs->GetLayer();
}

static const unsigned MAX_ANIMATION_STATES = 256;

AnimatedModel::AnimatedModel(Context* context) :
    StaticModel(context),
    animationLodFrameNumber_(0),
    morphElementMask_(0),
    animationLodBias_(1.0f),
    animationLodTimer_(-1.0f),
    animationLodDistance_(0.0f),
    updateInvisible_(false),
    animationDirty_(false),
    animationOrderDirty_(false),
    morphsDirty_(false),
    skinningDirty_(true),
    boneBoundingBoxDirty_(true),
    isMaster_(true),
    loading_(false),
    assignBonesPending_(false),
    forceAnimationUpdate_(false)
{
}

AnimatedModel::~AnimatedModel()
{
    // When being destroyed, remove the bone hierarchy if appropriate (last AnimatedModel in the node)
    Bone* rootBone = skeleton_.GetRootBone();
    if (rootBone && rootBone->node_)
    {
        Node* parent = rootBone->node_->GetParent();
        if (parent && !parent->GetComponent<AnimatedModel>())
            RemoveRootBone();
    }
}

void AnimatedModel::RegisterObject(Context* context)
{
    context->RegisterFactory<AnimatedModel>(GEOMETRY_CATEGORY);

    URHO3D_ACCESSOR_ATTRIBUTE("Is Enabled", IsEnabled, SetEnabled, bool, true, AM_DEFAULT);
    URHO3D_MIXED_ACCESSOR_ATTRIBUTE("Model", GetModelAttr, SetModelAttr, ResourceRef, ResourceRef(Model::GetTypeStatic()), AM_DEFAULT);
    URHO3D_ACCESSOR_ATTRIBUTE("Material", GetMaterialsAttr, SetMaterialsAttr, ResourceRefList, ResourceRefList(Material::GetTypeStatic()),
        AM_DEFAULT);
    URHO3D_ATTRIBUTE("Is Occluder", bool, occluder_, false, AM_DEFAULT);
    URHO3D_ACCESSOR_ATTRIBUTE("Can Be Occluded", IsOccludee, SetOccludee, bool, true, AM_DEFAULT);
    URHO3D_ATTRIBUTE("Cast Shadows", bool, castShadows_, false, AM_DEFAULT);
    URHO3D_ACCESSOR_ATTRIBUTE("Update When Invisible", GetUpdateInvisible, SetUpdateInvisible, bool, false, AM_DEFAULT);
    URHO3D_ACCESSOR_ATTRIBUTE("Draw Distance", GetDrawDistance, SetDrawDistance, float, 0.0f, AM_DEFAULT);
    URHO3D_ACCESSOR_ATTRIBUTE("Shadow Distance", GetShadowDistance, SetShadowDistance, float, 0.0f, AM_DEFAULT);
    URHO3D_ACCESSOR_ATTRIBUTE("LOD Bias", GetLodBias, SetLodBias, float, 1.0f, AM_DEFAULT);
    URHO3D_ACCESSOR_ATTRIBUTE("Animation LOD Bias", GetAnimationLodBias, SetAnimationLodBias, float, 1.0f, AM_DEFAULT);
    URHO3D_COPY_BASE_ATTRIBUTES(Drawable);
    URHO3D_MIXED_ACCESSOR_ATTRIBUTE("Bone Animation Enabled", GetBonesEnabledAttr, SetBonesEnabledAttr, VariantVector,
        Variant::emptyVariantVector, AM_FILE | AM_NOEDIT);
    URHO3D_MIXED_ACCESSOR_ATTRIBUTE("Animation States", GetAnimationStatesAttr, SetAnimationStatesAttr,
        VariantVector, Variant::emptyVariantVector, AM_FILE)
        .SetMetadata(AttributeMetadata::P_VECTOR_STRUCT_ELEMENTS, animationStatesStructureElementNames);
    URHO3D_ACCESSOR_ATTRIBUTE("Morphs", GetMorphsAttr, SetMorphsAttr, ea::vector<unsigned char>, Variant::emptyBuffer,
        AM_DEFAULT | AM_NOEDIT);
}

bool AnimatedModel::Load(Deserializer& source)
{
    loading_ = true;
    bool success = Component::Load(source);
    loading_ = false;

    return success;
}

bool AnimatedModel::LoadXML(const XMLElement& source)
{
    loading_ = true;
    bool success = Component::LoadXML(source);
    loading_ = false;

    return success;
}

bool AnimatedModel::LoadJSON(const JSONValue& source)
{
    loading_ = true;
    bool success = Component::LoadJSON(source);
    loading_ = false;

    return success;
}

void AnimatedModel::ApplyAttributes()
{
    if (assignBonesPending_)
        AssignBoneNodes();
}

void AnimatedModel::ProcessRayQuery(const RayOctreeQuery& query, ea::vector<RayQueryResult>& results)
{
    // If no bones or no bone-level testing, use the StaticModel test
    RayQueryLevel level = query.level_;
    if (level < RAY_TRIANGLE || !skeleton_.GetNumBones())
    {
        StaticModel::ProcessRayQuery(query, results);
        return;
    }

    // Check ray hit distance to AABB before proceeding with bone-level tests
    if (query.ray_.HitDistance(GetWorldBoundingBox()) >= query.maxDistance_)
        return;

    const ea::vector<Bone>& bones = skeleton_.GetBones();
    Sphere boneSphere;

    for (unsigned i = 0; i < bones.size(); ++i)
    {
        const Bone& bone = bones[i];
        if (!bone.node_)
            continue;

        float distance;

        // Use hitbox if available
        if (bone.collisionMask_ & BONECOLLISION_BOX)
        {
            // Do an initial crude test using the bone's AABB
            const BoundingBox& box = bone.boundingBox_;
            const Matrix3x4& transform = bone.node_->GetWorldTransform();
            distance = query.ray_.HitDistance(box.Transformed(transform));
            if (distance >= query.maxDistance_)
                continue;
            if (level != RAY_AABB)
            {
                // Follow with an OBB test if required
                Matrix3x4 inverse = transform.Inverse();
                Ray localRay = query.ray_.Transformed(inverse);
                distance = localRay.HitDistance(box);
                if (distance >= query.maxDistance_)
                    continue;
            }
        }
        else if (bone.collisionMask_ & BONECOLLISION_SPHERE)
        {
            boneSphere.center_ = bone.node_->GetWorldPosition();
            boneSphere.radius_ = bone.radius_;
            distance = query.ray_.HitDistance(boneSphere);
            if (distance >= query.maxDistance_)
                continue;
        }
        else
            continue;

        // If the code reaches here then we have a hit
        RayQueryResult result;
        result.position_ = query.ray_.origin_ + distance * query.ray_.direction_;
        result.normal_ = -query.ray_.direction_;
        result.distance_ = distance;
        result.drawable_ = this;
        result.node_ = node_;
        result.subObject_ = i;
        results.push_back(result);
    }
}

void AnimatedModel::Update(const FrameInfo& frame)
{
    // If node was invisible last frame, need to decide animation LOD distance here
    // If headless, retain the current animation distance (should be 0)
    if (frame.camera_ && abs((int)frame.frameNumber_ - (int)viewFrameNumber_) > 1)
    {
        // First check for no update at all when invisible. In that case reset LOD timer to ensure update
        // next time the model is in view
        if (!updateInvisible_)
        {
            if (animationDirty_)
            {
                animationLodTimer_ = -1.0f;
                forceAnimationUpdate_ = true;
            }
            return;
        }
        float distance = frame.camera_->GetDistance(node_->GetWorldPosition());
        // If distance is greater than draw distance, no need to update at all
        if (drawDistance_ > 0.0f && distance > drawDistance_)
            return;
        float scale = GetWorldBoundingBox().Size().DotProduct(DOT_SCALE);
        animationLodDistance_ = frame.camera_->GetLodDistance(distance, scale, lodBias_);
    }

    if (animationDirty_ || animationOrderDirty_)
        UpdateAnimation(frame);
    else if (boneBoundingBoxDirty_)
        UpdateBoneBoundingBox();
}

void AnimatedModel::UpdateBatches(const FrameInfo& frame)
{
    const Matrix3x4& worldTransform = node_->GetWorldTransform();
    const BoundingBox& worldBoundingBox = GetWorldBoundingBox();
    distance_ = frame.camera_->GetDistance(worldBoundingBox.Center());

    // Note: per-geometry distances do not take skinning into account. Especially in case of a ragdoll they may be
    // much off base if the node's own transform is not updated
    if (batches_.size() == 1)
        batches_[0].distance_ = distance_;
    else
    {
        for (unsigned i = 0; i < batches_.size(); ++i)
            batches_[i].distance_ = frame.camera_->GetDistance(worldTransform * geometryData_[i].center_);
    }

    // Use a transformed version of the model's bounding box instead of world bounding box for LOD scale
    // determination so that animation does not change the scale
    BoundingBox transformedBoundingBox = boundingBox_.Transformed(worldTransform);
    float scale = transformedBoundingBox.Size().DotProduct(DOT_SCALE);
    float newLodDistance = frame.camera_->GetLodDistance(distance_, scale, lodBias_);

    // If model is rendered from several views, use the minimum LOD distance for animation LOD
    if (frame.frameNumber_ != animationLodFrameNumber_)
    {
        animationLodDistance_ = newLodDistance;
        animationLodFrameNumber_ = frame.frameNumber_;
    }
    else
        animationLodDistance_ = Min(animationLodDistance_, newLodDistance);

    if (newLodDistance != lodDistance_)
    {
        lodDistance_ = newLodDistance;
        CalculateLodLevels();
    }
}

void AnimatedModel::UpdateGeometry(const FrameInfo& frame)
{
    // Late update in case the model came into view and animation was dirtied in the meanwhile
    if (forceAnimationUpdate_)
    {
        UpdateAnimation(frame);
        forceAnimationUpdate_ = false;
    }

    if (morphsDirty_)
        UpdateMorphs();

    if (skinningDirty_)
        UpdateSkinning();
}

UpdateGeometryType AnimatedModel::GetUpdateGeometryType()
{
    if (morphsDirty_ || forceAnimationUpdate_)
        return UPDATE_MAIN_THREAD;
    else if (skinningDirty_)
        return UPDATE_WORKER_THREAD;
    else
        return UPDATE_NONE;
}

void AnimatedModel::DrawDebugGeometry(DebugRenderer* debug, bool depthTest)
{
    if (debug && IsEnabledEffective())
    {
        debug->AddBoundingBox(GetWorldBoundingBox(), Color::GREEN, depthTest);
        debug->AddSkeleton(skeleton_, Color(0.75f, 0.75f, 0.75f), depthTest);
    }
}

void AnimatedModel::SetModel(Model* model, bool createBones)
{
    if (model == model_)
        return;

    if (!node_)
    {
        URHO3D_LOGERROR("Can not set model while model component is not attached to a scene node");
        return;
    }

    // Unsubscribe from the reload event of previous model (if any), then subscribe to the new
    if (model_)
        UnsubscribeFromEvent(model_, E_RELOADFINISHED);

    model_ = model;

    if (model)
    {
        SubscribeToEvent(model, E_RELOADFINISHED, URHO3D_HANDLER(AnimatedModel, HandleModelReloadFinished));

        // Copy the subgeometry & LOD level structure
        SetNumGeometries(model->GetNumGeometries());
        const ea::vector<ea::vector<SharedPtr<Geometry> > >& geometries = model->GetGeometries();
        const ea::vector<Vector3>& geometryCenters = model->GetGeometryCenters();
        for (unsigned i = 0; i < geometries.size(); ++i)
        {
            geometries_[i] = geometries[i];
            geometryData_[i].center_ = geometryCenters[i];
        }

        // Copy geometry bone mappings
        const ea::vector<ea::vector<unsigned> >& geometryBoneMappings = model->GetGeometryBoneMappings();
        geometryBoneMappings_.clear();
        geometryBoneMappings_.reserve(geometryBoneMappings.size());
        for (unsigned i = 0; i < geometryBoneMappings.size(); ++i)
            geometryBoneMappings_.push_back(geometryBoneMappings[i]);

        // Copy morphs. Note: morph vertex buffers will be created later on-demand
        morphVertexBuffers_.clear();
        morphs_.clear();
        const ea::vector<ModelMorph>& morphs = model->GetMorphs();
        morphs_.reserve(morphs.size());
        morphElementMask_ = MASK_NONE;
        for (unsigned i = 0; i < morphs.size(); ++i)
        {
            ModelMorph newMorph;
            newMorph.name_ = morphs[i].name_;
            newMorph.nameHash_ = morphs[i].nameHash_;
            newMorph.weight_ = 0.0f;
            newMorph.buffers_ = morphs[i].buffers_;
            for (auto j = morphs[i].buffers_.begin();
                 j != morphs[i].buffers_.end(); ++j)
                morphElementMask_ |= j->second.elementMask_;
            morphs_.push_back(newMorph);
        }

        // Copy bounding box & skeleton
        SetBoundingBox(model->GetBoundingBox());
        // Initial bone bounding box is just the one stored in the model
        boneBoundingBox_ = boundingBox_;
        boneBoundingBoxDirty_ = true;
        SetSkeleton(model->GetSkeleton(), createBones);
        ResetLodLevels();

        // Reserve space for skinning matrices
        skinMatrices_.resize(skeleton_.GetNumBones());
        SetGeometryBoneMappings();

        // Enable skinning in batches
        for (unsigned i = 0; i < batches_.size(); ++i)
        {
            if (skinMatrices_.size())
            {
                batches_[i].geometryType_ = GEOM_SKINNED;
                // Check if model has per-geometry bone mappings
                if (geometrySkinMatrices_.size() && geometrySkinMatrices_[i].size())
                {
                    batches_[i].worldTransform_ = &geometrySkinMatrices_[i][0];
                    batches_[i].numWorldTransforms_ = geometrySkinMatrices_[i].size();
                }
                // If not, use the global skin matrices
                else
                {
                    batches_[i].worldTransform_ = &skinMatrices_[0];
                    batches_[i].numWorldTransforms_ = skinMatrices_.size();
                }
            }
            else
            {
                batches_[i].geometryType_ = GEOM_STATIC;
                batches_[i].worldTransform_ = &node_->GetWorldTransform();
                batches_[i].numWorldTransforms_ = 1;
            }
        }
    }
    else
    {
        RemoveRootBone(); // Remove existing root bone if any
        SetNumGeometries(0);
        geometryBoneMappings_.clear();
        morphVertexBuffers_.clear();
        morphs_.clear();
        morphElementMask_ = MASK_NONE;
        SetBoundingBox(BoundingBox());
        SetSkeleton(Skeleton(), false);
    }

    MarkNetworkUpdate();
}

AnimationState* AnimatedModel::AddAnimationState(Animation* animation)
{
    if (!isMaster_)
    {
        URHO3D_LOGERROR("Can not add animation state to non-master model");
        return nullptr;
    }

    if (!animation || !skeleton_.GetNumBones())
        return nullptr;

    // Check for not adding twice
    AnimationState* existing = GetAnimationState(animation);
    if (existing)
        return existing;

    SharedPtr<AnimationState> newState(new AnimationState(this, animation));
    animationStates_.push_back(newState);
    MarkAnimationOrderDirty();
    return newState;
}

void AnimatedModel::RemoveAnimationState(Animation* animation)
{
    if (animation)
        RemoveAnimationState(animation->GetNameHash());
    else
    {
        for (auto i = animationStates_.begin(); i != animationStates_.end(); ++i)
        {
            AnimationState* state = *i;
            if (!state->GetAnimation())
            {
                animationStates_.erase(i);
                MarkAnimationDirty();
                return;
            }
        }
    }
}

void AnimatedModel::RemoveAnimationState(const ea::string& animationName)
{
    RemoveAnimationState(StringHash(animationName));
}

void AnimatedModel::RemoveAnimationState(StringHash animationNameHash)
{
    for (auto i = animationStates_.begin(); i != animationStates_.end(); ++i)
    {
        AnimationState* state = *i;
        Animation* animation = state->GetAnimation();
        if (animation)
        {
            // Check both the animation and the resource name
            if (animation->GetNameHash() == animationNameHash || animation->GetAnimationNameHash() == animationNameHash)
            {
                animationStates_.erase(i);
                MarkAnimationDirty();
                return;
            }
        }
    }
}

void AnimatedModel::RemoveAnimationState(AnimationState* state)
{
    for (auto i = animationStates_.begin(); i != animationStates_.end(); ++i)
    {
        if (*i == state)
        {
            animationStates_.erase(i);
            MarkAnimationDirty();
            return;
        }
    }
}

void AnimatedModel::RemoveAnimationState(unsigned index)
{
    if (index < animationStates_.size())
    {
        animationStates_.erase_at(index);
        MarkAnimationDirty();
    }
}

void AnimatedModel::RemoveAllAnimationStates()
{
    if (animationStates_.size())
    {
        animationStates_.clear();
        MarkAnimationDirty();
    }
}

void AnimatedModel::SetAnimationLodBias(float bias)
{
    animationLodBias_ = Max(bias, 0.0f);
    MarkNetworkUpdate();
}

void AnimatedModel::SetUpdateInvisible(bool enable)
{
    updateInvisible_ = enable;
    MarkNetworkUpdate();
}


void AnimatedModel::SetMorphWeight(unsigned index, float weight)
{
    if (index >= morphs_.size())
        return;

    // If morph vertex buffers have not been created yet, create now
    if (weight != 0.0f && morphVertexBuffers_.empty())
        CloneGeometries();

    if (weight != morphs_[index].weight_)
    {
        morphs_[index].weight_ = weight;

        // For a master model, set the same morph weight on non-master models
        if (isMaster_)
        {
            ea::vector<AnimatedModel*> models;
            GetComponents<AnimatedModel>(models);

            // Indexing might not be the same, so use the name hash instead
            for (unsigned i = 1; i < models.size(); ++i)
            {
                if (!models[i]->isMaster_)
                    models[i]->SetMorphWeight(morphs_[index].nameHash_, weight);
            }
        }

        MarkMorphsDirty();
        MarkNetworkUpdate();
    }
}

void AnimatedModel::SetMorphWeight(const ea::string& name, float weight)
{
    for (unsigned i = 0; i < morphs_.size(); ++i)
    {
        if (morphs_[i].name_ == name)
        {
            SetMorphWeight(i, weight);
            return;
        }
    }
}

void AnimatedModel::SetMorphWeight(StringHash nameHash, float weight)
{
    for (unsigned i = 0; i < morphs_.size(); ++i)
    {
        if (morphs_[i].nameHash_ == nameHash)
        {
            SetMorphWeight(i, weight);
            return;
        }
    }
}

void AnimatedModel::ResetMorphWeights()
{
    for (auto i = morphs_.begin(); i != morphs_.end(); ++i)
        i->weight_ = 0.0f;

    // For a master model, reset weights on non-master models
    if (isMaster_)
    {
        ea::vector<AnimatedModel*> models;
        GetComponents<AnimatedModel>(models);

        for (unsigned i = 1; i < models.size(); ++i)
        {
            if (!models[i]->isMaster_)
                models[i]->ResetMorphWeights();
        }
    }

    MarkMorphsDirty();
    MarkNetworkUpdate();
}

float AnimatedModel::GetMorphWeight(unsigned index) const
{
    return index < morphs_.size() ? morphs_[index].weight_ : 0.0f;
}

float AnimatedModel::GetMorphWeight(const ea::string& name) const
{
    for (auto i = morphs_.begin(); i != morphs_.end(); ++i)
    {
        if (i->name_ == name)
            return i->weight_;
    }

    return 0.0f;
}

float AnimatedModel::GetMorphWeight(StringHash nameHash) const
{
    for (auto i = morphs_.begin(); i != morphs_.end(); ++i)
    {
        if (i->nameHash_ == nameHash)
            return i->weight_;
    }

    return 0.0f;
}

AnimationState* AnimatedModel::GetAnimationState(Animation* animation) const
{
    for (auto i = animationStates_.begin(); i != animationStates_.end(); ++i)
    {
        if ((*i)->GetAnimation() == animation)
            return *i;
    }

    return nullptr;
}

AnimationState* AnimatedModel::GetAnimationState(const ea::string& animationName) const
{
    return GetAnimationState(StringHash(animationName));
}

AnimationState* AnimatedModel::GetAnimationState(StringHash animationNameHash) const
{
    for (auto i = animationStates_.begin(); i != animationStates_.end(); ++i)
    {
        Animation* animation = (*i)->GetAnimation();
        if (animation)
        {
            // Check both the animation and the resource name
            if (animation->GetNameHash() == animationNameHash || animation->GetAnimationNameHash() == animationNameHash)
                return *i;
        }
    }

    return nullptr;
}

AnimationState* AnimatedModel::GetAnimationState(unsigned index) const
{
    return index < animationStates_.size() ? animationStates_[index] : nullptr;
}

void AnimatedModel::SetSkeleton(const Skeleton& skeleton, bool createBones)
{
    if (!node_ && createBones)
    {
        URHO3D_LOGERROR("AnimatedModel not attached to a scene node, can not create bone nodes");
        return;
    }

    if (isMaster_)
    {
        // Check if bone structure has stayed compatible (reloading the model.) In that case retain the old bones and animations
        if (skeleton_.GetNumBones() == skeleton.GetNumBones())
        {
            ea::vector<Bone>& destBones = skeleton_.GetModifiableBones();
            const ea::vector<Bone>& srcBones = skeleton.GetBones();
            bool compatible = true;

            for (unsigned i = 0; i < destBones.size(); ++i)
            {
                if (destBones[i].node_ && destBones[i].name_ == srcBones[i].name_ && destBones[i].parentIndex_ ==
                                                                                     srcBones[i].parentIndex_)
                {
                    // If compatible, just copy the values and retain the old node and animated status
                    Node* boneNode = destBones[i].node_;
                    bool animated = destBones[i].animated_;
                    destBones[i] = srcBones[i];
                    destBones[i].node_ = boneNode;
                    destBones[i].animated_ = animated;
                }
                else
                {
                    compatible = false;
                    break;
                }
            }
            if (compatible)
                return;
        }

        RemoveAllAnimationStates();

        // Detach the rootbone of the previous model if any
        if (createBones)
            RemoveRootBone();

        skeleton_.Define(skeleton);

        // Merge bounding boxes from non-master models
        FinalizeBoneBoundingBoxes();

        ea::vector<Bone>& bones = skeleton_.GetModifiableBones();
        // Create scene nodes for the bones
        if (createBones)
        {
            for (auto i = bones.begin(); i != bones.end(); ++i)
            {
                // Create bones as local, as they are never to be directly synchronized over the network
                Node* boneNode = node_->CreateChild(i->name_, LOCAL);
                boneNode->AddListener(this);
                boneNode->SetTransform(i->initialPosition_, i->initialRotation_, i->initialScale_);
                // Copy the model component's temporary status
                boneNode->SetTemporary(IsTemporary());
                i->node_ = boneNode;
            }

            for (unsigned i = 0; i < bones.size(); ++i)
            {
                unsigned parentIndex = bones[i].parentIndex_;
                if (parentIndex != i && parentIndex < bones.size())
                    bones[parentIndex].node_->AddChild(bones[i].node_);
            }
        }

        using namespace BoneHierarchyCreated;

        VariantMap& eventData = GetEventDataMap();
        eventData[P_NODE] = node_;
        node_->SendEvent(E_BONEHIERARCHYCREATED, eventData);
    }
    else
    {
        // For non-master models: use the bone nodes of the master model
        skeleton_.Define(skeleton);

        // Instruct the master model to refresh (merge) its bone bounding boxes
        auto* master = node_->GetComponent<AnimatedModel>();
        if (master && master != this)
            master->FinalizeBoneBoundingBoxes();

        if (createBones)
        {
            ea::vector<Bone>& bones = skeleton_.GetModifiableBones();
            for (auto i = bones.begin(); i != bones.end(); ++i)
            {
                Node* boneNode = node_->GetChild(i->name_, true);
                if (boneNode)
                    boneNode->AddListener(this);
                i->node_ = boneNode;
            }
        }
    }

    assignBonesPending_ = !createBones;
}

void AnimatedModel::SetModelAttr(const ResourceRef& value)
{
    auto* cache = GetSubsystem<ResourceCache>();
    // When loading a scene, set model without creating the bone nodes (will be assigned later during post-load)
    SetModel(cache->GetResource<Model>(value.name_), !loading_);
}

void AnimatedModel::SetBonesEnabledAttr(const VariantVector& value)
{
    ea::vector<Bone>& bones = skeleton_.GetModifiableBones();
    for (unsigned i = 0; i < bones.size() && i < value.size(); ++i)
        bones[i].animated_ = value[i].GetBool();
}

void AnimatedModel::SetAnimationStatesAttr(const VariantVector& value)
{
    auto* cache = GetSubsystem<ResourceCache>();
    RemoveAllAnimationStates();
    unsigned index = 0;
    unsigned numStates = index < value.size() ? value[index++].GetUInt() : 0;
    // Prevent negative or overly large value being assigned from the editor
    if (numStates > M_MAX_INT)
        numStates = 0;
    if (numStates > MAX_ANIMATION_STATES)
        numStates = MAX_ANIMATION_STATES;

    animationStates_.reserve(numStates);
    while (numStates--)
    {
        if (index + 5 < value.size())
        {
            // Note: null animation is allowed here for editing
            const ResourceRef& animRef = value[index++].GetResourceRef();
            SharedPtr<AnimationState> newState(new AnimationState(this, cache->GetResource<Animation>(animRef.name_)));
            animationStates_.push_back(newState);

            newState->SetStartBone(skeleton_.GetBone(value[index++].GetString()));
            newState->SetLooped(value[index++].GetBool());
            newState->SetWeight(value[index++].GetFloat());
            newState->SetTime(value[index++].GetFloat());
            newState->SetLayer((unsigned char)value[index++].GetInt());
        }
        else
        {
            // If not enough data, just add an empty animation state
            SharedPtr<AnimationState> newState(new AnimationState(this, nullptr));
            animationStates_.push_back(newState);
        }
    }

    if (animationStates_.size())
    {
        MarkAnimationDirty();
        MarkAnimationOrderDirty();
    }
}

void AnimatedModel::SetMorphsAttr(const ea::vector<unsigned char>& value)
{
    for (unsigned index = 0; index < value.size(); ++index)
        SetMorphWeight(index, (float)value[index] / 255.0f);
}

ResourceRef AnimatedModel::GetModelAttr() const
{
    return GetResourceRef(model_, Model::GetTypeStatic());
}

VariantVector AnimatedModel::GetBonesEnabledAttr() const
{
    VariantVector ret;
    const ea::vector<Bone>& bones = skeleton_.GetBones();
    ret.reserve(bones.size());
    for (auto i = bones.begin(); i != bones.end(); ++i)
        ret.push_back(i->animated_);
    return ret;
}

VariantVector AnimatedModel::GetAnimationStatesAttr() const
{
    VariantVector ret;
    ret.reserve(animationStates_.size() * 6 + 1);
    ret.push_back((int)animationStates_.size());
    for (auto i = animationStates_.begin(); i != animationStates_.end(); ++i)
    {
        AnimationState* state = *i;
        Animation* animation = state->GetAnimation();
        Bone* startBone = state->GetStartBone();
        ret.push_back(GetResourceRef(animation, Animation::GetTypeStatic()));
        ret.push_back(startBone ? startBone->name_ : EMPTY_STRING);
        ret.push_back(state->IsLooped());
        ret.push_back(state->GetWeight());
        ret.push_back(state->GetTime());
        ret.push_back((int) state->GetLayer());
    }
    return ret;
}

const ea::vector<unsigned char>& AnimatedModel::GetMorphsAttr() const
{
    attrBuffer_.Clear();
    for (auto i = morphs_.begin(); i != morphs_.end(); ++i)
        attrBuffer_.WriteUByte((unsigned char)(i->weight_ * 255.0f));

    return attrBuffer_.GetBuffer();
}

void AnimatedModel::UpdateBoneBoundingBox()
{
    if (skeleton_.GetNumBones())
    {
        // The bone bounding box is in local space, so need the node's inverse transform
        boneBoundingBox_.Clear();
        Matrix3x4 inverseNodeTransform = node_->GetWorldTransform().Inverse();

        const ea::vector<Bone>& bones = skeleton_.GetBones();
        for (auto i = bones.begin(); i != bones.end(); ++i)
        {
            Node* boneNode = i->node_;
            if (!boneNode)
                continue;

            // Use hitbox if available. If not, use only half of the sphere radius
            /// \todo The sphere radius should be multiplied with bone scale
            if (i->collisionMask_ & BONECOLLISION_BOX)
                boneBoundingBox_.Merge(i->boundingBox_.Transformed(inverseNodeTransform * boneNode->GetWorldTransform()));
            else if (i->collisionMask_ & BONECOLLISION_SPHERE)
                boneBoundingBox_.Merge(Sphere(inverseNodeTransform * boneNode->GetWorldPosition(), i->radius_ * 0.5f));
        }
    }

    boneBoundingBoxDirty_ = false;
    worldBoundingBoxDirty_ = true;
}

void AnimatedModel::OnNodeSet(Node* node)
{
    Drawable::OnNodeSet(node);

    if (node)
    {
        // If this AnimatedModel is the first in the node, it is the master which controls animation & morphs
        isMaster_ = GetComponent<AnimatedModel>() == this;
    }
}

void AnimatedModel::OnMarkedDirty(Node* node)
{
    Drawable::OnMarkedDirty(node);

    // If the scene node or any of the bone nodes move, mark skinning dirty
    if (skeleton_.GetNumBones())
    {
        skinningDirty_ = true;
        // Bone bounding box doesn't need to be marked dirty when only the base scene node moves
        if (node != node_)
            boneBoundingBoxDirty_ = true;
    }
}

void AnimatedModel::OnWorldBoundingBoxUpdate()
{
    if (isMaster_)
    {
        // Note: do not update bone bounding box here, instead do it in either of the threaded updates
        worldBoundingBox_ = boneBoundingBox_.Transformed(node_->GetWorldTransform());
    }
    else
    {
        // Non-master animated models get the bounding box from the master
        /// \todo If it's a skinned attachment that does not cover the whole body, it will have unnecessarily large bounds
        auto* master = node_->GetComponent<AnimatedModel>();
        // Check if we've become the new master model in case the original was deleted
        if (master == this)
            isMaster_ = true;
        if (master)
            worldBoundingBox_ = master->GetWorldBoundingBox();
    }
}

void AnimatedModel::AssignBoneNodes()
{
    assignBonesPending_ = false;

    if (!node_)
        return;

    // Find the bone nodes from the node hierarchy and add listeners
    ea::vector<Bone>& bones = skeleton_.GetModifiableBones();
    bool boneFound = false;
    for (auto i = bones.begin(); i != bones.end(); ++i)
    {
        Node* boneNode = node_->GetChild(i->name_, true);
        if (boneNode)
        {
            boneFound = true;
            boneNode->AddListener(this);
        }
        i->node_ = boneNode;
    }

    // If no bones found, this may be a prefab where the bone information was left out.
    // In that case reassign the skeleton now if possible
    if (!boneFound && model_)
        SetSkeleton(model_->GetSkeleton(), true);

    // Re-assign the same start bone to animations to get the proper bone node this time
    for (auto i = animationStates_.begin(); i != animationStates_.end(); ++i)
    {
        AnimationState* state = *i;
        state->SetStartBone(state->GetStartBone());
    }
}

void AnimatedModel::FinalizeBoneBoundingBoxes()
{
    ea::vector<Bone>& bones = skeleton_.GetModifiableBones();
    ea::vector<AnimatedModel*> models;
    GetComponents<AnimatedModel>(models);

    if (models.size() > 1)
    {
        // Reset first to the model resource's original bone bounding information if available (should be)
        if (model_)
        {
            const ea::vector<Bone>& modelBones = model_->GetSkeleton().GetBones();
            for (unsigned i = 0; i < bones.size() && i < modelBones.size(); ++i)
            {
                bones[i].collisionMask_ = modelBones[i].collisionMask_;
                bones[i].radius_ = modelBones[i].radius_;
                bones[i].boundingBox_ = modelBones[i].boundingBox_;
            }
        }

        // Get matching bones from all non-master models and merge their bone bounding information
        // to prevent culling errors (master model may not have geometry in all bones, or the bounds are smaller)
        for (auto i = models.begin(); i != models.end(); ++i)
        {
            if ((*i) == this)
                continue;

            Skeleton& otherSkeleton = (*i)->GetSkeleton();
            for (auto j = bones.begin(); j != bones.end(); ++j)
            {
                Bone* otherBone = otherSkeleton.GetBone(j->nameHash_);
                if (otherBone)
                {
                    if (otherBone->collisionMask_ & BONECOLLISION_SPHERE)
                    {
                        j->collisionMask_ |= BONECOLLISION_SPHERE;
                        j->radius_ = Max(j->radius_, otherBone->radius_);
                    }
                    if (otherBone->collisionMask_ & BONECOLLISION_BOX)
                    {
                        j->collisionMask_ |= BONECOLLISION_BOX;
                        if (j->boundingBox_.Defined())
                            j->boundingBox_.Merge(otherBone->boundingBox_);
                        else
                            j->boundingBox_.Define(otherBone->boundingBox_);
                    }
                }
            }
        }
    }

    // Remove collision information from dummy bones that do not affect skinning, to prevent them from being merged
    // to the bounding box and making it artificially large
    for (auto i = bones.begin(); i != bones.end(); ++i)
    {
        if (i->collisionMask_ & BONECOLLISION_BOX && i->boundingBox_.Size().Length() < M_EPSILON)
            i->collisionMask_ &= ~BONECOLLISION_BOX;
        if (i->collisionMask_ & BONECOLLISION_SPHERE && i->radius_ < M_EPSILON)
            i->collisionMask_ &= ~BONECOLLISION_SPHERE;
    }
}

void AnimatedModel::RemoveRootBone()
{
    Bone* rootBone = skeleton_.GetRootBone();
    if (rootBone && rootBone->node_)
        rootBone->node_->Remove();
}

void AnimatedModel::MarkAnimationDirty()
{
    if (isMaster_)
    {
        animationDirty_ = true;
        MarkForUpdate();
    }
}

void AnimatedModel::MarkAnimationOrderDirty()
{
    if (isMaster_)
    {
        animationOrderDirty_ = true;
        MarkForUpdate();
    }
}

void AnimatedModel::MarkMorphsDirty()
{
    morphsDirty_ = true;
}

void AnimatedModel::CloneGeometries()
{
    const ea::vector<SharedPtr<VertexBuffer> >& originalVertexBuffers = model_->GetVertexBuffers();
    ea::unordered_map<VertexBuffer*, SharedPtr<VertexBuffer> > clonedVertexBuffers;
    morphVertexBuffers_.resize(originalVertexBuffers.size());

    for (unsigned i = 0; i < originalVertexBuffers.size(); ++i)
    {
        VertexBuffer* original = originalVertexBuffers[i];
        if (model_->GetMorphRangeCount(i))
        {
            SharedPtr<VertexBuffer> clone(context_->CreateObject<VertexBuffer>());
            clone->SetShadowed(true);
            clone->SetSize(original->GetVertexCount(), morphElementMask_ & original->GetElementMask(), true);
            void* dest = clone->Lock(0, original->GetVertexCount());
            if (dest)
            {
                CopyMorphVertices(dest, original->GetShadowData(), original->GetVertexCount(), clone, original);
                clone->Unlock();
            }
            clonedVertexBuffers[original] = clone;
            morphVertexBuffers_[i] = clone;
        }
        else
            morphVertexBuffers_[i].Reset();
    }

    // Geometries will always be cloned fully. They contain only references to buffer, so they are relatively light
    for (unsigned i = 0; i < geometries_.size(); ++i)
    {
        for (unsigned j = 0; j < geometries_[i].size(); ++j)
        {
            SharedPtr<Geometry> original = geometries_[i][j];
            SharedPtr<Geometry> clone(context_->CreateObject<Geometry>());

            // Add an additional vertex stream into the clone, which supplies only the morphable vertex data, while the static
            // data comes from the original vertex buffer(s)
            const ea::vector<SharedPtr<VertexBuffer> >& originalBuffers = original->GetVertexBuffers();
            unsigned totalBuf = originalBuffers.size();
            for (unsigned k = 0; k < originalBuffers.size(); ++k)
            {
                VertexBuffer* originalBuffer = originalBuffers[k];
                if (clonedVertexBuffers.contains(originalBuffer))
                    ++totalBuf;
            }
            clone->SetNumVertexBuffers(totalBuf);

            unsigned l = 0;
            for (unsigned k = 0; k < originalBuffers.size(); ++k)
            {
                VertexBuffer* originalBuffer = originalBuffers[k];

                if (clonedVertexBuffers.contains(originalBuffer))
                {
                    VertexBuffer* clonedBuffer = clonedVertexBuffers[originalBuffer];
                    clone->SetVertexBuffer(l++, originalBuffer);
                    // Specify the morph buffer at a greater index to override the model's original positions/normals/tangents
                    clone->SetVertexBuffer(l++, clonedBuffer);
                }
                else
                    clone->SetVertexBuffer(l++, originalBuffer);
            }

            clone->SetIndexBuffer(original->GetIndexBuffer());
            clone->SetDrawRange(original->GetPrimitiveType(), original->GetIndexStart(), original->GetIndexCount());
            clone->SetLodDistance(original->GetLodDistance());

            geometries_[i][j] = clone;
        }
    }

    // Make sure the rendering batches use the new cloned geometries
    ResetLodLevels();
    MarkMorphsDirty();
}

void AnimatedModel::CopyMorphVertices(void* destVertexData, void* srcVertexData, unsigned vertexCount, VertexBuffer* destBuffer,
    VertexBuffer* srcBuffer)
{
    unsigned mask = destBuffer->GetElementMask() & srcBuffer->GetElementMask();
    unsigned normalOffset = srcBuffer->GetElementOffset(SEM_NORMAL);
    unsigned tangentOffset = srcBuffer->GetElementOffset(SEM_TANGENT);
    unsigned vertexSize = srcBuffer->GetVertexSize();
    auto* dest = (float*)destVertexData;
    auto* src = (unsigned char*)srcVertexData;

    while (vertexCount--)
    {
        if (mask & MASK_POSITION)
        {
            auto* posSrc = (float*)src;
            dest[0] = posSrc[0];
            dest[1] = posSrc[1];
            dest[2] = posSrc[2];
            dest += 3;
        }
        if (mask & MASK_NORMAL)
        {
            auto* normalSrc = (float*)(src + normalOffset);
            dest[0] = normalSrc[0];
            dest[1] = normalSrc[1];
            dest[2] = normalSrc[2];
            dest += 3;
        }
        if (mask & MASK_TANGENT)
        {
            auto* tangentSrc = (float*)(src + tangentOffset);
            dest[0] = tangentSrc[0];
            dest[1] = tangentSrc[1];
            dest[2] = tangentSrc[2];
            dest[3] = tangentSrc[3];
            dest += 4;
        }

        src += vertexSize;
    }
}

void AnimatedModel::SetGeometryBoneMappings()
{
    geometrySkinMatrices_.clear();
    geometrySkinMatrixPtrs_.clear();

    if (!geometryBoneMappings_.size())
        return;

    // Check if all mappings are empty, then we do not need to use mapped skinning
    bool allEmpty = true;
    for (unsigned i = 0; i < geometryBoneMappings_.size(); ++i)
        if (geometryBoneMappings_[i].size())
            allEmpty = false;

    if (allEmpty)
        return;

    // Reserve space for per-geometry skinning matrices
    geometrySkinMatrices_.resize(geometryBoneMappings_.size());
    for (unsigned i = 0; i < geometryBoneMappings_.size(); ++i)
        geometrySkinMatrices_[i].resize(geometryBoneMappings_[i].size());

    // Build original-to-skinindex matrix pointer mapping for fast copying
    // Note: at this point layout of geometrySkinMatrices_ cannot be modified or pointers become invalid
    geometrySkinMatrixPtrs_.resize(skeleton_.GetNumBones());
    for (unsigned i = 0; i < geometryBoneMappings_.size(); ++i)
    {
        for (unsigned j = 0; j < geometryBoneMappings_[i].size(); ++j)
            geometrySkinMatrixPtrs_[geometryBoneMappings_[i][j]].push_back(&geometrySkinMatrices_[i][j]);
    }
}

void AnimatedModel::UpdateAnimation(const FrameInfo& frame)
{
    // If using animation LOD, accumulate time and see if it is time to update
    if (animationLodBias_ > 0.0f && animationLodDistance_ > 0.0f)
    {
        // Perform the first update always regardless of LOD timer
        if (animationLodTimer_ >= 0.0f)
        {
            animationLodTimer_ += animationLodBias_ * frame.timeStep_ * ANIMATION_LOD_BASESCALE;
            if (animationLodTimer_ >= animationLodDistance_)
                animationLodTimer_ = fmodf(animationLodTimer_, animationLodDistance_);
            else
                return;
        }
        else
            animationLodTimer_ = 0.0f;
    }

    ApplyAnimation();
}

void AnimatedModel::ApplyAnimation()
{
    // Make sure animations are in ascending priority order
    if (animationOrderDirty_)
    {
        ea::quick_sort(animationStates_.begin(), animationStates_.end(), CompareAnimationOrder);
        animationOrderDirty_ = false;
    }

    // Reset skeleton, apply all animations, calculate bones' bounding box. Make sure this is only done for the master model
    // (first AnimatedModel in a node)
    if (isMaster_)
    {
        skeleton_.ResetSilent();
        for (auto i = animationStates_.begin(); i !=
            animationStates_.end(); ++i)
            (*i)->Apply();

        // Skeleton reset and animations apply the node transforms "silently" to avoid repeated marking dirty. Mark dirty now
        node_->MarkDirty();

        // Calculate new bone bounding box
        UpdateBoneBoundingBox();
    }

    animationDirty_ = false;
}

void AnimatedModel::UpdateSkinning()
{
    // Note: the model's world transform will be baked in the skin matrices
    const ea::vector<Bone>& bones = skeleton_.GetBones();
    // Use model's world transform in case a bone is missing
    const Matrix3x4& worldTransform = node_->GetWorldTransform();

    // Skinning with global matrices only
    if (!geometrySkinMatrices_.size())
    {
        for (unsigned i = 0; i < bones.size(); ++i)
        {
            const Bone& bone = bones[i];
            if (bone.node_)
                skinMatrices_[i] = bone.node_->GetWorldTransform() * bone.offsetMatrix_;
            else
                skinMatrices_[i] = worldTransform;
        }
    }
    // Skinning with per-geometry matrices
    else
    {
        for (unsigned i = 0; i < bones.size(); ++i)
        {
            const Bone& bone = bones[i];
            if (bone.node_)
                skinMatrices_[i] = bone.node_->GetWorldTransform() * bone.offsetMatrix_;
            else
                skinMatrices_[i] = worldTransform;

            // Copy the skin matrix to per-geometry matrices as needed
            for (unsigned j = 0; j < geometrySkinMatrixPtrs_[i].size(); ++j)
                *geometrySkinMatrixPtrs_[i][j] = skinMatrices_[i];
        }
    }

    skinningDirty_ = false;
}

void AnimatedModel::UpdateMorphs()
{
    auto* graphics = GetSubsystem<Graphics>();
    if (!graphics)
        return;

    if (morphs_.size())
    {
        // Reset the morph data range from all morphable vertex buffers, then apply morphs
        for (unsigned i = 0; i < morphVertexBuffers_.size(); ++i)
        {
            VertexBuffer* buffer = morphVertexBuffers_[i];
            if (buffer)
            {
                VertexBuffer* originalBuffer = model_->GetVertexBuffers()[i];
                unsigned morphStart = model_->GetMorphRangeStart(i);
                unsigned morphCount = model_->GetMorphRangeCount(i);

                void* dest = buffer->Lock(morphStart, morphCount);
                if (dest)
                {
                    // Reset morph range by copying data from the original vertex buffer
                    CopyMorphVertices(dest, originalBuffer->GetShadowData() + morphStart * originalBuffer->GetVertexSize(),
                        morphCount, buffer, originalBuffer);

                    for (unsigned j = 0; j < morphs_.size(); ++j)
                    {
                        if (morphs_[j].weight_ != 0.0f)
                        {
                            auto k = morphs_[j].buffers_.find(i);
                            if (k != morphs_[j].buffers_.end())
                                ApplyMorph(buffer, dest, morphStart, k->second, morphs_[j].weight_);
                        }
                    }

                    buffer->Unlock();
                }
            }
        }
    }

    morphsDirty_ = false;
}

void AnimatedModel::ApplyMorph(VertexBuffer* buffer, void* destVertexData, unsigned morphRangeStart, const VertexBufferMorph& morph,
    float weight)
{
    const VertexMaskFlags elementMask = morph.elementMask_ & buffer->GetElementMask();
    unsigned vertexCount = morph.vertexCount_;
    unsigned normalOffset = buffer->GetElementOffset(SEM_NORMAL);
    unsigned tangentOffset = buffer->GetElementOffset(SEM_TANGENT);
    unsigned vertexSize = buffer->GetVertexSize();

    unsigned char* srcData = morph.morphData_.get();
    auto* destData = (unsigned char*)destVertexData;

    while (vertexCount--)
    {
        unsigned vertexIndex = *((unsigned*)srcData) - morphRangeStart;
        srcData += sizeof(unsigned);

        if (elementMask & MASK_POSITION)
        {
            auto* dest = (float*)(destData + vertexIndex * vertexSize);
            auto* src = (float*)srcData;
            dest[0] += src[0] * weight;
            dest[1] += src[1] * weight;
            dest[2] += src[2] * weight;
            srcData += 3 * sizeof(float);
        }
        if (elementMask & MASK_NORMAL)
        {
            auto* dest = (float*)(destData + vertexIndex * vertexSize + normalOffset);
            auto* src = (float*)srcData;
            dest[0] += src[0] * weight;
            dest[1] += src[1] * weight;
            dest[2] += src[2] * weight;
            srcData += 3 * sizeof(float);
        }
        if (elementMask & MASK_TANGENT)
        {
            auto* dest = (float*)(destData + vertexIndex * vertexSize + tangentOffset);
            auto* src = (float*)srcData;
            dest[0] += src[0] * weight;
            dest[1] += src[1] * weight;
            dest[2] += src[2] * weight;
            srcData += 3 * sizeof(float);
        }
    }
}

void AnimatedModel::HandleModelReloadFinished(StringHash eventType, VariantMap& eventData)
{
    Model* currentModel = model_;
    model_.Reset(); // Set null to allow to be re-set
    SetModel(currentModel);
}

}
=======
//
// Copyright (c) 2008-2020 the Urho3D project.
//
// Permission is hereby granted, free of charge, to any person obtaining a copy
// of this software and associated documentation files (the "Software"), to deal
// in the Software without restriction, including without limitation the rights
// to use, copy, modify, merge, publish, distribute, sublicense, and/or sell
// copies of the Software, and to permit persons to whom the Software is
// furnished to do so, subject to the following conditions:
//
// The above copyright notice and this permission notice shall be included in
// all copies or substantial portions of the Software.
//
// THE SOFTWARE IS PROVIDED "AS IS", WITHOUT WARRANTY OF ANY KIND, EXPRESS OR
// IMPLIED, INCLUDING BUT NOT LIMITED TO THE WARRANTIES OF MERCHANTABILITY,
// FITNESS FOR A PARTICULAR PURPOSE AND NONINFRINGEMENT. IN NO EVENT SHALL THE
// AUTHORS OR COPYRIGHT HOLDERS BE LIABLE FOR ANY CLAIM, DAMAGES OR OTHER
// LIABILITY, WHETHER IN AN ACTION OF CONTRACT, TORT OR OTHERWISE, ARISING FROM,
// OUT OF OR IN CONNECTION WITH THE SOFTWARE OR THE USE OR OTHER DEALINGS IN
// THE SOFTWARE.
//

#include "../Precompiled.h"

#include "../Core/Context.h"
#include "../Core/Profiler.h"
#include "../Graphics/AnimatedModel.h"
#include "../Graphics/Animation.h"
#include "../Graphics/AnimationState.h"
#include "../Graphics/Batch.h"
#include "../Graphics/Camera.h"
#include "../Graphics/DebugRenderer.h"
#include "../Graphics/DrawableEvents.h"
#include "../Graphics/Geometry.h"
#include "../Graphics/Graphics.h"
#include "../Graphics/IndexBuffer.h"
#include "../Graphics/Material.h"
#include "../Graphics/Octree.h"
#include "../Graphics/VertexBuffer.h"
#include "../IO/Log.h"
#include "../Resource/ResourceCache.h"
#include "../Resource/ResourceEvents.h"
#include "../Scene/Scene.h"

#include "../DebugNew.h"

namespace Urho3D
{

extern const char* GEOMETRY_CATEGORY;

static const StringVector animationStatesStructureElementNames =
{
    "Anim State Count",
    "   Animation",
    "   Start Bone",
    "   Is Looped",
    "   Weight",
    "   Time",
    "   Layer"
};

static bool CompareAnimationOrder(const SharedPtr<AnimationState>& lhs, const SharedPtr<AnimationState>& rhs)
{
    return lhs->GetLayer() < rhs->GetLayer();
}

static const unsigned MAX_ANIMATION_STATES = 256;

AnimatedModel::AnimatedModel(Context* context) :
    StaticModel(context),
    animationLodFrameNumber_(0),
    morphElementMask_(0),
    animationLodBias_(1.0f),
    animationLodTimer_(-1.0f),
    animationLodDistance_(0.0f),
    updateInvisible_(false),
    animationDirty_(false),
    animationOrderDirty_(false),
    morphsDirty_(false),
    skinningDirty_(true),
    boneBoundingBoxDirty_(true),
    isMaster_(true),
    loading_(false),
    assignBonesPending_(false),
    forceAnimationUpdate_(false)
{
}

AnimatedModel::~AnimatedModel()
{
    // When being destroyed, remove the bone hierarchy if appropriate (last AnimatedModel in the node)
    Bone* rootBone = skeleton_.GetRootBone();
    if (rootBone && rootBone->node_)
    {
        Node* parent = rootBone->node_->GetParent();
        if (parent && !parent->GetComponent<AnimatedModel>())
            RemoveRootBone();
    }
}

void AnimatedModel::RegisterObject(Context* context)
{
    context->RegisterFactory<AnimatedModel>(GEOMETRY_CATEGORY);

    URHO3D_ACCESSOR_ATTRIBUTE("Is Enabled", IsEnabled, SetEnabled, bool, true, AM_DEFAULT);
    URHO3D_MIXED_ACCESSOR_ATTRIBUTE("Model", GetModelAttr, SetModelAttr, ResourceRef, ResourceRef(Model::GetTypeStatic()), AM_DEFAULT);
    URHO3D_ACCESSOR_ATTRIBUTE("Material", GetMaterialsAttr, SetMaterialsAttr, ResourceRefList, ResourceRefList(Material::GetTypeStatic()),
        AM_DEFAULT);
    URHO3D_ATTRIBUTE("Is Occluder", bool, occluder_, false, AM_DEFAULT);
    URHO3D_ACCESSOR_ATTRIBUTE("Can Be Occluded", IsOccludee, SetOccludee, bool, true, AM_DEFAULT);
    URHO3D_ATTRIBUTE("Cast Shadows", bool, castShadows_, false, AM_DEFAULT);
    URHO3D_ACCESSOR_ATTRIBUTE("Update When Invisible", GetUpdateInvisible, SetUpdateInvisible, bool, false, AM_DEFAULT);
    URHO3D_ACCESSOR_ATTRIBUTE("Draw Distance", GetDrawDistance, SetDrawDistance, float, 0.0f, AM_DEFAULT);
    URHO3D_ACCESSOR_ATTRIBUTE("Shadow Distance", GetShadowDistance, SetShadowDistance, float, 0.0f, AM_DEFAULT);
    URHO3D_ACCESSOR_ATTRIBUTE("LOD Bias", GetLodBias, SetLodBias, float, 1.0f, AM_DEFAULT);
    URHO3D_ACCESSOR_ATTRIBUTE("Animation LOD Bias", GetAnimationLodBias, SetAnimationLodBias, float, 1.0f, AM_DEFAULT);
    URHO3D_COPY_BASE_ATTRIBUTES(Drawable);
    URHO3D_MIXED_ACCESSOR_ATTRIBUTE("Bone Animation Enabled", GetBonesEnabledAttr, SetBonesEnabledAttr, VariantVector,
        Variant::emptyVariantVector, AM_FILE | AM_NOEDIT);
    URHO3D_MIXED_ACCESSOR_ATTRIBUTE("Animation States", GetAnimationStatesAttr, SetAnimationStatesAttr,
        VariantVector, Variant::emptyVariantVector, AM_FILE)
        .SetMetadata(AttributeMetadata::P_VECTOR_STRUCT_ELEMENTS, animationStatesStructureElementNames);
    URHO3D_ACCESSOR_ATTRIBUTE("Morphs", GetMorphsAttr, SetMorphsAttr, PODVector<unsigned char>, Variant::emptyBuffer,
        AM_DEFAULT | AM_NOEDIT);
}

bool AnimatedModel::Load(Deserializer& source)
{
    loading_ = true;
    bool success = Component::Load(source);
    loading_ = false;

    return success;
}

bool AnimatedModel::LoadXML(const XMLElement& source)
{
    loading_ = true;
    bool success = Component::LoadXML(source);
    loading_ = false;

    return success;
}

bool AnimatedModel::LoadJSON(const JSONValue& source)
{
    loading_ = true;
    bool success = Component::LoadJSON(source);
    loading_ = false;

    return success;
}

void AnimatedModel::ApplyAttributes()
{
    if (assignBonesPending_)
        AssignBoneNodes();
}

void AnimatedModel::ProcessRayQuery(const RayOctreeQuery& query, PODVector<RayQueryResult>& results)
{
    // If no bones or no bone-level testing, use the StaticModel test
    RayQueryLevel level = query.level_;
    if (level < RAY_TRIANGLE || !skeleton_.GetNumBones())
    {
        StaticModel::ProcessRayQuery(query, results);
        return;
    }

    // Check ray hit distance to AABB before proceeding with bone-level tests
    if (query.ray_.HitDistance(GetWorldBoundingBox()) >= query.maxDistance_)
        return;

    const Vector<Bone>& bones = skeleton_.GetBones();
    Sphere boneSphere;

    for (unsigned i = 0; i < bones.Size(); ++i)
    {
        const Bone& bone = bones[i];
        if (!bone.node_)
            continue;

        float distance;

        // Use hitbox if available
        if (bone.collisionMask_ & BONECOLLISION_BOX)
        {
            // Do an initial crude test using the bone's AABB
            const BoundingBox& box = bone.boundingBox_;
            const Matrix3x4& transform = bone.node_->GetWorldTransform();
            distance = query.ray_.HitDistance(box.Transformed(transform));
            if (distance >= query.maxDistance_)
                continue;
            if (level != RAY_AABB)
            {
                // Follow with an OBB test if required
                Matrix3x4 inverse = transform.Inverse();
                Ray localRay = query.ray_.Transformed(inverse);
                distance = localRay.HitDistance(box);
                if (distance >= query.maxDistance_)
                    continue;
            }
        }
        else if (bone.collisionMask_ & BONECOLLISION_SPHERE)
        {
            boneSphere.center_ = bone.node_->GetWorldPosition();
            boneSphere.radius_ = bone.radius_;
            distance = query.ray_.HitDistance(boneSphere);
            if (distance >= query.maxDistance_)
                continue;
        }
        else
            continue;

        // If the code reaches here then we have a hit
        RayQueryResult result;
        result.position_ = query.ray_.origin_ + distance * query.ray_.direction_;
        result.normal_ = -query.ray_.direction_;
        result.distance_ = distance;
        result.drawable_ = this;
        result.node_ = node_;
        result.subObject_ = i;
        results.Push(result);
    }
}

void AnimatedModel::Update(const FrameInfo& frame)
{
    // If node was invisible last frame, need to decide animation LOD distance here
    // If headless, retain the current animation distance (should be 0)
    if (frame.camera_ && abs((int)frame.frameNumber_ - (int)viewFrameNumber_) > 1)
    {
        // First check for no update at all when invisible. In that case reset LOD timer to ensure update
        // next time the model is in view
        if (!updateInvisible_)
        {
            if (animationDirty_)
            {
                animationLodTimer_ = -1.0f;
                forceAnimationUpdate_ = true;
            }
            return;
        }
        float distance = frame.camera_->GetDistance(node_->GetWorldPosition());
        // If distance is greater than draw distance, no need to update at all
        if (drawDistance_ > 0.0f && distance > drawDistance_)
            return;
        float scale = GetWorldBoundingBox().Size().DotProduct(DOT_SCALE);
        animationLodDistance_ = frame.camera_->GetLodDistance(distance, scale, lodBias_);
    }

    if (animationDirty_ || animationOrderDirty_)
        UpdateAnimation(frame);
    else if (boneBoundingBoxDirty_)
        UpdateBoneBoundingBox();
}

void AnimatedModel::UpdateBatches(const FrameInfo& frame)
{
    const Matrix3x4& worldTransform = node_->GetWorldTransform();
    const BoundingBox& worldBoundingBox = GetWorldBoundingBox();
    distance_ = frame.camera_->GetDistance(worldBoundingBox.Center());

    // Note: per-geometry distances do not take skinning into account. Especially in case of a ragdoll they may be
    // much off base if the node's own transform is not updated
    if (batches_.Size() == 1)
        batches_[0].distance_ = distance_;
    else
    {
        for (unsigned i = 0; i < batches_.Size(); ++i)
            batches_[i].distance_ = frame.camera_->GetDistance(worldTransform * geometryData_[i].center_);
    }

    // Use a transformed version of the model's bounding box instead of world bounding box for LOD scale
    // determination so that animation does not change the scale
    BoundingBox transformedBoundingBox = boundingBox_.Transformed(worldTransform);
    float scale = transformedBoundingBox.Size().DotProduct(DOT_SCALE);
    float newLodDistance = frame.camera_->GetLodDistance(distance_, scale, lodBias_);

    // If model is rendered from several views, use the minimum LOD distance for animation LOD
    if (frame.frameNumber_ != animationLodFrameNumber_)
    {
        animationLodDistance_ = newLodDistance;
        animationLodFrameNumber_ = frame.frameNumber_;
    }
    else
        animationLodDistance_ = Min(animationLodDistance_, newLodDistance);

    if (newLodDistance != lodDistance_)
    {
        lodDistance_ = newLodDistance;
        CalculateLodLevels();
    }
}

void AnimatedModel::UpdateGeometry(const FrameInfo& frame)
{
    // Late update in case the model came into view and animation was dirtied in the meanwhile
    if (forceAnimationUpdate_)
    {
        UpdateAnimation(frame);
        forceAnimationUpdate_ = false;
    }

    if (morphsDirty_)
        UpdateMorphs();

    if (skinningDirty_)
        UpdateSkinning();
}

UpdateGeometryType AnimatedModel::GetUpdateGeometryType()
{
    if (morphsDirty_ || forceAnimationUpdate_)
        return UPDATE_MAIN_THREAD;
    else if (skinningDirty_)
        return UPDATE_WORKER_THREAD;
    else
        return UPDATE_NONE;
}

void AnimatedModel::DrawDebugGeometry(DebugRenderer* debug, bool depthTest)
{
    if (debug && IsEnabledEffective())
    {
        debug->AddBoundingBox(GetWorldBoundingBox(), Color::GREEN, depthTest);
        debug->AddSkeleton(skeleton_, Color(0.75f, 0.75f, 0.75f), depthTest);
    }
}

void AnimatedModel::SetModel(Model* model, bool createBones)
{
    if (model == model_)
        return;

    if (!node_)
    {
        URHO3D_LOGERROR("Can not set model while model component is not attached to a scene node");
        return;
    }

    // Unsubscribe from the reload event of previous model (if any), then subscribe to the new
    if (model_)
        UnsubscribeFromEvent(model_, E_RELOADFINISHED);

    model_ = model;

    if (model)
    {
        SubscribeToEvent(model, E_RELOADFINISHED, URHO3D_HANDLER(AnimatedModel, HandleModelReloadFinished));

        // Copy the subgeometry & LOD level structure
        SetNumGeometries(model->GetNumGeometries());
        const Vector<Vector<SharedPtr<Geometry> > >& geometries = model->GetGeometries();
        const PODVector<Vector3>& geometryCenters = model->GetGeometryCenters();
        for (unsigned i = 0; i < geometries.Size(); ++i)
        {
            geometries_[i] = geometries[i];
            geometryData_[i].center_ = geometryCenters[i];
        }

        // Copy geometry bone mappings
        const Vector<PODVector<unsigned> >& geometryBoneMappings = model->GetGeometryBoneMappings();
        geometryBoneMappings_.Clear();
        geometryBoneMappings_.Reserve(geometryBoneMappings.Size());
        for (unsigned i = 0; i < geometryBoneMappings.Size(); ++i)
            geometryBoneMappings_.Push(geometryBoneMappings[i]);

        // Copy morphs. Note: morph vertex buffers will be created later on-demand
        morphVertexBuffers_.Clear();
        morphs_.Clear();
        const Vector<ModelMorph>& morphs = model->GetMorphs();
        morphs_.Reserve(morphs.Size());
        morphElementMask_ = MASK_NONE;
        for (unsigned i = 0; i < morphs.Size(); ++i)
        {
            ModelMorph newMorph;
            newMorph.name_ = morphs[i].name_;
            newMorph.nameHash_ = morphs[i].nameHash_;
            newMorph.weight_ = 0.0f;
            newMorph.buffers_ = morphs[i].buffers_;
            for (HashMap<unsigned, VertexBufferMorph>::ConstIterator j = morphs[i].buffers_.Begin();
                 j != morphs[i].buffers_.End(); ++j)
                morphElementMask_ |= j->second_.elementMask_;
            morphs_.Push(newMorph);
        }

        // Copy bounding box & skeleton
        SetBoundingBox(model->GetBoundingBox());
        // Initial bone bounding box is just the one stored in the model
        boneBoundingBox_ = boundingBox_;
        boneBoundingBoxDirty_ = true;
        SetSkeleton(model->GetSkeleton(), createBones);
        ResetLodLevels();

        // Reserve space for skinning matrices
        skinMatrices_.Resize(skeleton_.GetNumBones());
        SetGeometryBoneMappings();

        // Enable skinning in batches
        for (unsigned i = 0; i < batches_.Size(); ++i)
        {
            if (skinMatrices_.Size())
            {
                batches_[i].geometryType_ = GEOM_SKINNED;
                // Check if model has per-geometry bone mappings
                if (geometrySkinMatrices_.Size() && geometrySkinMatrices_[i].Size())
                {
                    batches_[i].worldTransform_ = &geometrySkinMatrices_[i][0];
                    batches_[i].numWorldTransforms_ = geometrySkinMatrices_[i].Size();
                }
                // If not, use the global skin matrices
                else
                {
                    batches_[i].worldTransform_ = &skinMatrices_[0];
                    batches_[i].numWorldTransforms_ = skinMatrices_.Size();
                }
            }
            else
            {
                batches_[i].geometryType_ = GEOM_STATIC;
                batches_[i].worldTransform_ = &node_->GetWorldTransform();
                batches_[i].numWorldTransforms_ = 1;
            }
        }
    }
    else
    {
        RemoveRootBone(); // Remove existing root bone if any
        SetNumGeometries(0);
        geometryBoneMappings_.Clear();
        morphVertexBuffers_.Clear();
        morphs_.Clear();
        morphElementMask_ = MASK_NONE;
        SetBoundingBox(BoundingBox());
        SetSkeleton(Skeleton(), false);
    }

    MarkNetworkUpdate();
}

AnimationState* AnimatedModel::AddAnimationState(Animation* animation)
{
    if (!isMaster_)
    {
        URHO3D_LOGERROR("Can not add animation state to non-master model");
        return nullptr;
    }

    if (!animation || !skeleton_.GetNumBones())
        return nullptr;

    // Check for not adding twice
    AnimationState* existing = GetAnimationState(animation);
    if (existing)
        return existing;

    SharedPtr<AnimationState> newState(new AnimationState(this, animation));
    animationStates_.Push(newState);
    MarkAnimationOrderDirty();
    return newState;
}

void AnimatedModel::RemoveAnimationState(Animation* animation)
{
    if (animation)
        RemoveAnimationState(animation->GetNameHash());
    else
    {
        for (Vector<SharedPtr<AnimationState> >::Iterator i = animationStates_.Begin(); i != animationStates_.End(); ++i)
        {
            AnimationState* state = *i;
            if (!state->GetAnimation())
            {
                animationStates_.Erase(i);
                MarkAnimationDirty();
                return;
            }
        }
    }
}

void AnimatedModel::RemoveAnimationState(const String& animationName)
{
    RemoveAnimationState(StringHash(animationName));
}

void AnimatedModel::RemoveAnimationState(StringHash animationNameHash)
{
    for (Vector<SharedPtr<AnimationState> >::Iterator i = animationStates_.Begin(); i != animationStates_.End(); ++i)
    {
        AnimationState* state = *i;
        Animation* animation = state->GetAnimation();
        if (animation)
        {
            // Check both the animation and the resource name
            if (animation->GetNameHash() == animationNameHash || animation->GetAnimationNameHash() == animationNameHash)
            {
                animationStates_.Erase(i);
                MarkAnimationDirty();
                return;
            }
        }
    }
}

void AnimatedModel::RemoveAnimationState(AnimationState* state)
{
    for (Vector<SharedPtr<AnimationState> >::Iterator i = animationStates_.Begin(); i != animationStates_.End(); ++i)
    {
        if (*i == state)
        {
            animationStates_.Erase(i);
            MarkAnimationDirty();
            return;
        }
    }
}

void AnimatedModel::RemoveAnimationState(unsigned index)
{
    if (index < animationStates_.Size())
    {
        animationStates_.Erase(index);
        MarkAnimationDirty();
    }
}

void AnimatedModel::RemoveAllAnimationStates()
{
    if (animationStates_.Size())
    {
        animationStates_.Clear();
        MarkAnimationDirty();
    }
}

void AnimatedModel::SetAnimationLodBias(float bias)
{
    animationLodBias_ = Max(bias, 0.0f);
    MarkNetworkUpdate();
}

void AnimatedModel::SetUpdateInvisible(bool enable)
{
    updateInvisible_ = enable;
    MarkNetworkUpdate();
}


void AnimatedModel::SetMorphWeight(unsigned index, float weight)
{
    if (index >= morphs_.Size())
        return;

    // If morph vertex buffers have not been created yet, create now
    if (weight != 0.0f && morphVertexBuffers_.Empty())
        CloneGeometries();

    if (weight != morphs_[index].weight_)
    {
        morphs_[index].weight_ = weight;

        // For a master model, set the same morph weight on non-master models
        if (isMaster_)
        {
            PODVector<AnimatedModel*> models;
            GetComponents<AnimatedModel>(models);

            // Indexing might not be the same, so use the name hash instead
            for (unsigned i = 1; i < models.Size(); ++i)
            {
                if (!models[i]->isMaster_)
                    models[i]->SetMorphWeight(morphs_[index].nameHash_, weight);
            }
        }

        MarkMorphsDirty();
        MarkNetworkUpdate();
    }
}

void AnimatedModel::SetMorphWeight(const String& name, float weight)
{
    for (unsigned i = 0; i < morphs_.Size(); ++i)
    {
        if (morphs_[i].name_ == name)
        {
            SetMorphWeight(i, weight);
            return;
        }
    }
}

void AnimatedModel::SetMorphWeight(StringHash nameHash, float weight)
{
    for (unsigned i = 0; i < morphs_.Size(); ++i)
    {
        if (morphs_[i].nameHash_ == nameHash)
        {
            SetMorphWeight(i, weight);
            return;
        }
    }
}

void AnimatedModel::ResetMorphWeights()
{
    for (Vector<ModelMorph>::Iterator i = morphs_.Begin(); i != morphs_.End(); ++i)
        i->weight_ = 0.0f;

    // For a master model, reset weights on non-master models
    if (isMaster_)
    {
        PODVector<AnimatedModel*> models;
        GetComponents<AnimatedModel>(models);

        for (unsigned i = 1; i < models.Size(); ++i)
        {
            if (!models[i]->isMaster_)
                models[i]->ResetMorphWeights();
        }
    }

    MarkMorphsDirty();
    MarkNetworkUpdate();
}

float AnimatedModel::GetMorphWeight(unsigned index) const
{
    return index < morphs_.Size() ? morphs_[index].weight_ : 0.0f;
}

float AnimatedModel::GetMorphWeight(const String& name) const
{
    for (Vector<ModelMorph>::ConstIterator i = morphs_.Begin(); i != morphs_.End(); ++i)
    {
        if (i->name_ == name)
            return i->weight_;
    }

    return 0.0f;
}

float AnimatedModel::GetMorphWeight(StringHash nameHash) const
{
    for (Vector<ModelMorph>::ConstIterator i = morphs_.Begin(); i != morphs_.End(); ++i)
    {
        if (i->nameHash_ == nameHash)
            return i->weight_;
    }

    return 0.0f;
}

AnimationState* AnimatedModel::GetAnimationState(Animation* animation) const
{
    for (Vector<SharedPtr<AnimationState> >::ConstIterator i = animationStates_.Begin(); i != animationStates_.End(); ++i)
    {
        if ((*i)->GetAnimation() == animation)
            return *i;
    }

    return nullptr;
}

AnimationState* AnimatedModel::GetAnimationState(const String& animationName) const
{
    return GetAnimationState(StringHash(animationName));
}

AnimationState* AnimatedModel::GetAnimationState(StringHash animationNameHash) const
{
    for (Vector<SharedPtr<AnimationState> >::ConstIterator i = animationStates_.Begin(); i != animationStates_.End(); ++i)
    {
        Animation* animation = (*i)->GetAnimation();
        if (animation)
        {
            // Check both the animation and the resource name
            if (animation->GetNameHash() == animationNameHash || animation->GetAnimationNameHash() == animationNameHash)
                return *i;
        }
    }

    return nullptr;
}

AnimationState* AnimatedModel::GetAnimationState(unsigned index) const
{
    return index < animationStates_.Size() ? animationStates_[index].Get() : nullptr;
}

void AnimatedModel::SetSkeleton(const Skeleton& skeleton, bool createBones)
{
    if (!node_ && createBones)
    {
        URHO3D_LOGERROR("AnimatedModel not attached to a scene node, can not create bone nodes");
        return;
    }

    if (isMaster_)
    {
        // Check if bone structure has stayed compatible (reloading the model). In that case retain the old bones and animations
        if (skeleton_.GetNumBones() == skeleton.GetNumBones())
        {
            Vector<Bone>& destBones = skeleton_.GetModifiableBones();
            const Vector<Bone>& srcBones = skeleton.GetBones();
            bool compatible = true;

            for (unsigned i = 0; i < destBones.Size(); ++i)
            {
                if (destBones[i].node_ && destBones[i].name_ == srcBones[i].name_ && destBones[i].parentIndex_ ==
                                                                                     srcBones[i].parentIndex_)
                {
                    // If compatible, just copy the values and retain the old node and animated status
                    Node* boneNode = destBones[i].node_;
                    bool animated = destBones[i].animated_;
                    destBones[i] = srcBones[i];
                    destBones[i].node_ = boneNode;
                    destBones[i].animated_ = animated;
                }
                else
                {
                    compatible = false;
                    break;
                }
            }
            if (compatible)
                return;
        }

        RemoveAllAnimationStates();

        // Detach the rootbone of the previous model if any
        if (createBones)
            RemoveRootBone();

        skeleton_.Define(skeleton);

        // Merge bounding boxes from non-master models
        FinalizeBoneBoundingBoxes();

        Vector<Bone>& bones = skeleton_.GetModifiableBones();
        // Create scene nodes for the bones
        if (createBones)
        {
            for (Vector<Bone>::Iterator i = bones.Begin(); i != bones.End(); ++i)
            {
                // Create bones as local, as they are never to be directly synchronized over the network
                Node* boneNode = node_->CreateChild(i->name_, LOCAL);
                boneNode->AddListener(this);
                boneNode->SetTransform(i->initialPosition_, i->initialRotation_, i->initialScale_);
                // Copy the model component's temporary status
                boneNode->SetTemporary(IsTemporary());
                i->node_ = boneNode;
            }

            for (unsigned i = 0; i < bones.Size(); ++i)
            {
                unsigned parentIndex = bones[i].parentIndex_;
                if (parentIndex != i && parentIndex < bones.Size())
                    bones[parentIndex].node_->AddChild(bones[i].node_);
            }
        }

        using namespace BoneHierarchyCreated;

        VariantMap& eventData = GetEventDataMap();
        eventData[P_NODE] = node_;
        node_->SendEvent(E_BONEHIERARCHYCREATED, eventData);
    }
    else
    {
        // For non-master models: use the bone nodes of the master model
        skeleton_.Define(skeleton);

        // Instruct the master model to refresh (merge) its bone bounding boxes
        auto* master = node_->GetComponent<AnimatedModel>();
        if (master && master != this)
            master->FinalizeBoneBoundingBoxes();

        if (createBones)
        {
            Vector<Bone>& bones = skeleton_.GetModifiableBones();
            for (Vector<Bone>::Iterator i = bones.Begin(); i != bones.End(); ++i)
            {
                Node* boneNode = node_->GetChild(i->name_, true);
                if (boneNode)
                    boneNode->AddListener(this);
                i->node_ = boneNode;
            }
        }
    }

    assignBonesPending_ = !createBones;
}

void AnimatedModel::SetModelAttr(const ResourceRef& value)
{
    auto* cache = GetSubsystem<ResourceCache>();
    // When loading a scene, set model without creating the bone nodes (will be assigned later during post-load)
    SetModel(cache->GetResource<Model>(value.name_), !loading_);
}

void AnimatedModel::SetBonesEnabledAttr(const VariantVector& value)
{
    Vector<Bone>& bones = skeleton_.GetModifiableBones();
    for (unsigned i = 0; i < bones.Size() && i < value.Size(); ++i)
        bones[i].animated_ = value[i].GetBool();
}

void AnimatedModel::SetAnimationStatesAttr(const VariantVector& value)
{
    auto* cache = GetSubsystem<ResourceCache>();
    RemoveAllAnimationStates();
    unsigned index = 0;
    unsigned numStates = index < value.Size() ? value[index++].GetUInt() : 0;
    // Prevent negative or overly large value being assigned from the editor
    if (numStates > M_MAX_INT)
        numStates = 0;
    if (numStates > MAX_ANIMATION_STATES)
        numStates = MAX_ANIMATION_STATES;

    animationStates_.Reserve(numStates);
    while (numStates--)
    {
        if (index + 5 < value.Size())
        {
            // Note: null animation is allowed here for editing
            const ResourceRef& animRef = value[index++].GetResourceRef();
            SharedPtr<AnimationState> newState(new AnimationState(this, cache->GetResource<Animation>(animRef.name_)));
            animationStates_.Push(newState);

            newState->SetStartBone(skeleton_.GetBone(value[index++].GetString()));
            newState->SetLooped(value[index++].GetBool());
            newState->SetWeight(value[index++].GetFloat());
            newState->SetTime(value[index++].GetFloat());
            newState->SetLayer((unsigned char)value[index++].GetInt());
        }
        else
        {
            // If not enough data, just add an empty animation state
            SharedPtr<AnimationState> newState(new AnimationState(this, nullptr));
            animationStates_.Push(newState);
        }
    }

    if (animationStates_.Size())
    {
        MarkAnimationDirty();
        MarkAnimationOrderDirty();
    }
}

void AnimatedModel::SetMorphsAttr(const PODVector<unsigned char>& value)
{
    for (unsigned index = 0; index < value.Size(); ++index)
        SetMorphWeight(index, (float)value[index] / 255.0f);
}

ResourceRef AnimatedModel::GetModelAttr() const
{
    return GetResourceRef(model_, Model::GetTypeStatic());
}

VariantVector AnimatedModel::GetBonesEnabledAttr() const
{
    VariantVector ret;
    const Vector<Bone>& bones = skeleton_.GetBones();
    ret.Reserve(bones.Size());
    for (Vector<Bone>::ConstIterator i = bones.Begin(); i != bones.End(); ++i)
        ret.Push(i->animated_);
    return ret;
}

VariantVector AnimatedModel::GetAnimationStatesAttr() const
{
    VariantVector ret;
    ret.Reserve(animationStates_.Size() * 6 + 1);
    ret.Push(animationStates_.Size());
    for (Vector<SharedPtr<AnimationState> >::ConstIterator i = animationStates_.Begin(); i != animationStates_.End(); ++i)
    {
        AnimationState* state = *i;
        Animation* animation = state->GetAnimation();
        Bone* startBone = state->GetStartBone();
        ret.Push(GetResourceRef(animation, Animation::GetTypeStatic()));
        ret.Push(startBone ? startBone->name_ : String::EMPTY);
        ret.Push(state->IsLooped());
        ret.Push(state->GetWeight());
        ret.Push(state->GetTime());
        ret.Push((int)state->GetLayer());
    }
    return ret;
}

const PODVector<unsigned char>& AnimatedModel::GetMorphsAttr() const
{
    attrBuffer_.Clear();
    for (Vector<ModelMorph>::ConstIterator i = morphs_.Begin(); i != morphs_.End(); ++i)
        attrBuffer_.WriteUByte((unsigned char)(i->weight_ * 255.0f));

    return attrBuffer_.GetBuffer();
}

void AnimatedModel::UpdateBoneBoundingBox()
{
    if (skeleton_.GetNumBones())
    {
        // The bone bounding box is in local space, so need the node's inverse transform
        boneBoundingBox_.Clear();
        Matrix3x4 inverseNodeTransform = node_->GetWorldTransform().Inverse();

        const Vector<Bone>& bones = skeleton_.GetBones();
        for (Vector<Bone>::ConstIterator i = bones.Begin(); i != bones.End(); ++i)
        {
            Node* boneNode = i->node_;
            if (!boneNode)
                continue;

            // Use hitbox if available. If not, use only half of the sphere radius
            /// \todo The sphere radius should be multiplied with bone scale
            if (i->collisionMask_ & BONECOLLISION_BOX)
                boneBoundingBox_.Merge(i->boundingBox_.Transformed(inverseNodeTransform * boneNode->GetWorldTransform()));
            else if (i->collisionMask_ & BONECOLLISION_SPHERE)
                boneBoundingBox_.Merge(Sphere(inverseNodeTransform * boneNode->GetWorldPosition(), i->radius_ * 0.5f));
        }
    }

    boneBoundingBoxDirty_ = false;
    worldBoundingBoxDirty_ = true;
}

void AnimatedModel::OnNodeSet(Node* node)
{
    Drawable::OnNodeSet(node);

    if (node)
    {
        // If this AnimatedModel is the first in the node, it is the master which controls animation & morphs
        isMaster_ = GetComponent<AnimatedModel>() == this;
    }
}

void AnimatedModel::OnMarkedDirty(Node* node)
{
    Drawable::OnMarkedDirty(node);

    // If the scene node or any of the bone nodes move, mark skinning dirty
    if (skeleton_.GetNumBones())
    {
        skinningDirty_ = true;
        // Bone bounding box doesn't need to be marked dirty when only the base scene node moves
        if (node != node_)
            boneBoundingBoxDirty_ = true;
    }
}

void AnimatedModel::OnWorldBoundingBoxUpdate()
{
    if (isMaster_)
    {
        // Note: do not update bone bounding box here, instead do it in either of the threaded updates
        worldBoundingBox_ = boneBoundingBox_.Transformed(node_->GetWorldTransform());
    }
    else
    {
        // Non-master animated models get the bounding box from the master
        /// \todo If it's a skinned attachment that does not cover the whole body, it will have unnecessarily large bounds
        auto* master = node_->GetComponent<AnimatedModel>();
        // Check if we've become the new master model in case the original was deleted
        if (master == this)
            isMaster_ = true;
        if (master)
            worldBoundingBox_ = master->GetWorldBoundingBox();
    }
}

void AnimatedModel::AssignBoneNodes()
{
    assignBonesPending_ = false;

    if (!node_)
        return;

    // Find the bone nodes from the node hierarchy and add listeners
    Vector<Bone>& bones = skeleton_.GetModifiableBones();
    bool boneFound = false;
    for (Vector<Bone>::Iterator i = bones.Begin(); i != bones.End(); ++i)
    {
        Node* boneNode = node_->GetChild(i->name_, true);
        if (boneNode)
        {
            boneFound = true;
            boneNode->AddListener(this);
        }
        i->node_ = boneNode;
    }

    // If no bones found, this may be a prefab where the bone information was left out.
    // In that case reassign the skeleton now if possible
    if (!boneFound && model_)
        SetSkeleton(model_->GetSkeleton(), true);

    // Re-assign the same start bone to animations to get the proper bone node this time
    for (Vector<SharedPtr<AnimationState> >::Iterator i = animationStates_.Begin(); i != animationStates_.End(); ++i)
    {
        AnimationState* state = *i;
        state->SetStartBone(state->GetStartBone());
    }
}

void AnimatedModel::FinalizeBoneBoundingBoxes()
{
    Vector<Bone>& bones = skeleton_.GetModifiableBones();
    PODVector<AnimatedModel*> models;
    GetComponents<AnimatedModel>(models);

    if (models.Size() > 1)
    {
        // Reset first to the model resource's original bone bounding information if available (should be)
        if (model_)
        {
            const Vector<Bone>& modelBones = model_->GetSkeleton().GetBones();
            for (unsigned i = 0; i < bones.Size() && i < modelBones.Size(); ++i)
            {
                bones[i].collisionMask_ = modelBones[i].collisionMask_;
                bones[i].radius_ = modelBones[i].radius_;
                bones[i].boundingBox_ = modelBones[i].boundingBox_;
            }
        }

        // Get matching bones from all non-master models and merge their bone bounding information
        // to prevent culling errors (master model may not have geometry in all bones, or the bounds are smaller)
        for (PODVector<AnimatedModel*>::Iterator i = models.Begin(); i != models.End(); ++i)
        {
            if ((*i) == this)
                continue;

            Skeleton& otherSkeleton = (*i)->GetSkeleton();
            for (Vector<Bone>::Iterator j = bones.Begin(); j != bones.End(); ++j)
            {
                Bone* otherBone = otherSkeleton.GetBone(j->nameHash_);
                if (otherBone)
                {
                    if (otherBone->collisionMask_ & BONECOLLISION_SPHERE)
                    {
                        j->collisionMask_ |= BONECOLLISION_SPHERE;
                        j->radius_ = Max(j->radius_, otherBone->radius_);
                    }
                    if (otherBone->collisionMask_ & BONECOLLISION_BOX)
                    {
                        j->collisionMask_ |= BONECOLLISION_BOX;
                        if (j->boundingBox_.Defined())
                            j->boundingBox_.Merge(otherBone->boundingBox_);
                        else
                            j->boundingBox_.Define(otherBone->boundingBox_);
                    }
                }
            }
        }
    }

    // Remove collision information from dummy bones that do not affect skinning, to prevent them from being merged
    // to the bounding box and making it artificially large
    for (Vector<Bone>::Iterator i = bones.Begin(); i != bones.End(); ++i)
    {
        if (i->collisionMask_ & BONECOLLISION_BOX && i->boundingBox_.Size().Length() < M_EPSILON)
            i->collisionMask_ &= ~BONECOLLISION_BOX;
        if (i->collisionMask_ & BONECOLLISION_SPHERE && i->radius_ < M_EPSILON)
            i->collisionMask_ &= ~BONECOLLISION_SPHERE;
    }
}

void AnimatedModel::RemoveRootBone()
{
    Bone* rootBone = skeleton_.GetRootBone();
    if (rootBone && rootBone->node_)
        rootBone->node_->Remove();
}

void AnimatedModel::MarkAnimationDirty()
{
    if (isMaster_)
    {
        animationDirty_ = true;
        MarkForUpdate();
    }
}

void AnimatedModel::MarkAnimationOrderDirty()
{
    if (isMaster_)
    {
        animationOrderDirty_ = true;
        MarkForUpdate();
    }
}

void AnimatedModel::MarkMorphsDirty()
{
    morphsDirty_ = true;
}

void AnimatedModel::CloneGeometries()
{
    const Vector<SharedPtr<VertexBuffer> >& originalVertexBuffers = model_->GetVertexBuffers();
    HashMap<VertexBuffer*, SharedPtr<VertexBuffer> > clonedVertexBuffers;
    morphVertexBuffers_.Resize(originalVertexBuffers.Size());

    for (unsigned i = 0; i < originalVertexBuffers.Size(); ++i)
    {
        VertexBuffer* original = originalVertexBuffers[i];
        if (model_->GetMorphRangeCount(i))
        {
            SharedPtr<VertexBuffer> clone(new VertexBuffer(context_));
            clone->SetShadowed(true);
            clone->SetSize(original->GetVertexCount(), morphElementMask_ & original->GetElementMask(), true);
            void* dest = clone->Lock(0, original->GetVertexCount());
            if (dest)
            {
                CopyMorphVertices(dest, original->GetShadowData(), original->GetVertexCount(), clone, original);
                clone->Unlock();
            }
            clonedVertexBuffers[original] = clone;
            morphVertexBuffers_[i] = clone;
        }
        else
            morphVertexBuffers_[i].Reset();
    }

    // Geometries will always be cloned fully. They contain only references to buffer, so they are relatively light
    for (unsigned i = 0; i < geometries_.Size(); ++i)
    {
        for (unsigned j = 0; j < geometries_[i].Size(); ++j)
        {
            SharedPtr<Geometry> original = geometries_[i][j];
            SharedPtr<Geometry> clone(new Geometry(context_));

            // Add an additional vertex stream into the clone, which supplies only the morphable vertex data, while the static
            // data comes from the original vertex buffer(s)
            const Vector<SharedPtr<VertexBuffer> >& originalBuffers = original->GetVertexBuffers();
            unsigned totalBuf = originalBuffers.Size();
            for (unsigned k = 0; k < originalBuffers.Size(); ++k)
            {
                VertexBuffer* originalBuffer = originalBuffers[k];
                if (clonedVertexBuffers.Contains(originalBuffer))
                    ++totalBuf;
            }
            clone->SetNumVertexBuffers(totalBuf);

            unsigned l = 0;
            for (unsigned k = 0; k < originalBuffers.Size(); ++k)
            {
                VertexBuffer* originalBuffer = originalBuffers[k];

                if (clonedVertexBuffers.Contains(originalBuffer))
                {
                    VertexBuffer* clonedBuffer = clonedVertexBuffers[originalBuffer];
                    clone->SetVertexBuffer(l++, originalBuffer);
                    // Specify the morph buffer at a greater index to override the model's original positions/normals/tangents
                    clone->SetVertexBuffer(l++, clonedBuffer);
                }
                else
                    clone->SetVertexBuffer(l++, originalBuffer);
            }

            clone->SetIndexBuffer(original->GetIndexBuffer());
            clone->SetDrawRange(original->GetPrimitiveType(), original->GetIndexStart(), original->GetIndexCount());
            clone->SetLodDistance(original->GetLodDistance());

            geometries_[i][j] = clone;
        }
    }

    // Make sure the rendering batches use the new cloned geometries
    ResetLodLevels();
    MarkMorphsDirty();
}

void AnimatedModel::CopyMorphVertices(void* destVertexData, void* srcVertexData, unsigned vertexCount, VertexBuffer* destBuffer,
    VertexBuffer* srcBuffer)
{
    unsigned mask = destBuffer->GetElementMask() & srcBuffer->GetElementMask();
    unsigned normalOffset = srcBuffer->GetElementOffset(SEM_NORMAL);
    unsigned tangentOffset = srcBuffer->GetElementOffset(SEM_TANGENT);
    unsigned vertexSize = srcBuffer->GetVertexSize();
    auto* dest = (float*)destVertexData;
    auto* src = (unsigned char*)srcVertexData;

    while (vertexCount--)
    {
        if (mask & MASK_POSITION)
        {
            auto* posSrc = (float*)src;
            dest[0] = posSrc[0];
            dest[1] = posSrc[1];
            dest[2] = posSrc[2];
            dest += 3;
        }
        if (mask & MASK_NORMAL)
        {
            auto* normalSrc = (float*)(src + normalOffset);
            dest[0] = normalSrc[0];
            dest[1] = normalSrc[1];
            dest[2] = normalSrc[2];
            dest += 3;
        }
        if (mask & MASK_TANGENT)
        {
            auto* tangentSrc = (float*)(src + tangentOffset);
            dest[0] = tangentSrc[0];
            dest[1] = tangentSrc[1];
            dest[2] = tangentSrc[2];
            dest[3] = tangentSrc[3];
            dest += 4;
        }

        src += vertexSize;
    }
}

void AnimatedModel::SetGeometryBoneMappings()
{
    geometrySkinMatrices_.Clear();
    geometrySkinMatrixPtrs_.Clear();

    if (!geometryBoneMappings_.Size())
        return;

    // Check if all mappings are empty, then we do not need to use mapped skinning
    bool allEmpty = true;
    for (unsigned i = 0; i < geometryBoneMappings_.Size(); ++i)
        if (geometryBoneMappings_[i].Size())
            allEmpty = false;

    if (allEmpty)
        return;

    // Reserve space for per-geometry skinning matrices
    geometrySkinMatrices_.Resize(geometryBoneMappings_.Size());
    for (unsigned i = 0; i < geometryBoneMappings_.Size(); ++i)
        geometrySkinMatrices_[i].Resize(geometryBoneMappings_[i].Size());

    // Build original-to-skinindex matrix pointer mapping for fast copying
    // Note: at this point layout of geometrySkinMatrices_ cannot be modified or pointers become invalid
    geometrySkinMatrixPtrs_.Resize(skeleton_.GetNumBones());
    for (unsigned i = 0; i < geometryBoneMappings_.Size(); ++i)
    {
        for (unsigned j = 0; j < geometryBoneMappings_[i].Size(); ++j)
            geometrySkinMatrixPtrs_[geometryBoneMappings_[i][j]].Push(&geometrySkinMatrices_[i][j]);
    }
}

void AnimatedModel::UpdateAnimation(const FrameInfo& frame)
{
    // If using animation LOD, accumulate time and see if it is time to update
    if (animationLodBias_ > 0.0f && animationLodDistance_ > 0.0f)
    {
        // Perform the first update always regardless of LOD timer
        if (animationLodTimer_ >= 0.0f)
        {
            animationLodTimer_ += animationLodBias_ * frame.timeStep_ * ANIMATION_LOD_BASESCALE;
            if (animationLodTimer_ >= animationLodDistance_)
                animationLodTimer_ = fmodf(animationLodTimer_, animationLodDistance_);
            else
                return;
        }
        else
            animationLodTimer_ = 0.0f;
    }

    ApplyAnimation();
}

void AnimatedModel::ApplyAnimation()
{
    // Make sure animations are in ascending priority order
    if (animationOrderDirty_)
    {
        Sort(animationStates_.Begin(), animationStates_.End(), CompareAnimationOrder);
        animationOrderDirty_ = false;
    }

    // Reset skeleton, apply all animations, calculate bones' bounding box. Make sure this is only done for the master model
    // (first AnimatedModel in a node)
    if (isMaster_)
    {
        skeleton_.ResetSilent();
        for (Vector<SharedPtr<AnimationState> >::Iterator i = animationStates_.Begin(); i != animationStates_.End(); ++i)
            (*i)->Apply();

        // Skeleton reset and animations apply the node transforms "silently" to avoid repeated marking dirty. Mark dirty now
        node_->MarkDirty();

        // Calculate new bone bounding box
        UpdateBoneBoundingBox();
    }

    animationDirty_ = false;
}

void AnimatedModel::UpdateSkinning()
{
    // Note: the model's world transform will be baked in the skin matrices
    const Vector<Bone>& bones = skeleton_.GetBones();
    // Use model's world transform in case a bone is missing
    const Matrix3x4& worldTransform = node_->GetWorldTransform();

    // Skinning with global matrices only
    if (!geometrySkinMatrices_.Size())
    {
        for (unsigned i = 0; i < bones.Size(); ++i)
        {
            const Bone& bone = bones[i];
            if (bone.node_)
                skinMatrices_[i] = bone.node_->GetWorldTransform() * bone.offsetMatrix_;
            else
                skinMatrices_[i] = worldTransform;
        }
    }
    // Skinning with per-geometry matrices
    else
    {
        for (unsigned i = 0; i < bones.Size(); ++i)
        {
            const Bone& bone = bones[i];
            if (bone.node_)
                skinMatrices_[i] = bone.node_->GetWorldTransform() * bone.offsetMatrix_;
            else
                skinMatrices_[i] = worldTransform;

            // Copy the skin matrix to per-geometry matrices as needed
            for (unsigned j = 0; j < geometrySkinMatrixPtrs_[i].Size(); ++j)
                *geometrySkinMatrixPtrs_[i][j] = skinMatrices_[i];
        }
    }

    skinningDirty_ = false;
}

void AnimatedModel::UpdateMorphs()
{
    auto* graphics = GetSubsystem<Graphics>();
    if (!graphics)
        return;

    if (morphs_.Size())
    {
        // Reset the morph data range from all morphable vertex buffers, then apply morphs
        for (unsigned i = 0; i < morphVertexBuffers_.Size(); ++i)
        {
            VertexBuffer* buffer = morphVertexBuffers_[i];
            if (buffer)
            {
                VertexBuffer* originalBuffer = model_->GetVertexBuffers()[i];
                unsigned morphStart = model_->GetMorphRangeStart(i);
                unsigned morphCount = model_->GetMorphRangeCount(i);

                void* dest = buffer->Lock(morphStart, morphCount);
                if (dest)
                {
                    // Reset morph range by copying data from the original vertex buffer
                    CopyMorphVertices(dest, originalBuffer->GetShadowData() + morphStart * originalBuffer->GetVertexSize(),
                        morphCount, buffer, originalBuffer);

                    for (unsigned j = 0; j < morphs_.Size(); ++j)
                    {
                        if (morphs_[j].weight_ != 0.0f)
                        {
                            HashMap<unsigned, VertexBufferMorph>::Iterator k = morphs_[j].buffers_.Find(i);
                            if (k != morphs_[j].buffers_.End())
                                ApplyMorph(buffer, dest, morphStart, k->second_, morphs_[j].weight_);
                        }
                    }

                    buffer->Unlock();
                }
            }
        }
    }

    morphsDirty_ = false;
}

void AnimatedModel::ApplyMorph(VertexBuffer* buffer, void* destVertexData, unsigned morphRangeStart, const VertexBufferMorph& morph,
    float weight)
{
    const VertexMaskFlags elementMask = morph.elementMask_ & buffer->GetElementMask();
    unsigned vertexCount = morph.vertexCount_;
    unsigned normalOffset = buffer->GetElementOffset(SEM_NORMAL);
    unsigned tangentOffset = buffer->GetElementOffset(SEM_TANGENT);
    unsigned vertexSize = buffer->GetVertexSize();

    unsigned char* srcData = morph.morphData_;
    auto* destData = (unsigned char*)destVertexData;

    while (vertexCount--)
    {
        unsigned vertexIndex = *((unsigned*)srcData) - morphRangeStart;
        srcData += sizeof(unsigned);

        if (elementMask & MASK_POSITION)
        {
            auto* dest = (float*)(destData + vertexIndex * vertexSize);
            auto* src = (float*)srcData;
            dest[0] += src[0] * weight;
            dest[1] += src[1] * weight;
            dest[2] += src[2] * weight;
            srcData += 3 * sizeof(float);
        }
        if (elementMask & MASK_NORMAL)
        {
            auto* dest = (float*)(destData + vertexIndex * vertexSize + normalOffset);
            auto* src = (float*)srcData;
            dest[0] += src[0] * weight;
            dest[1] += src[1] * weight;
            dest[2] += src[2] * weight;
            srcData += 3 * sizeof(float);
        }
        if (elementMask & MASK_TANGENT)
        {
            auto* dest = (float*)(destData + vertexIndex * vertexSize + tangentOffset);
            auto* src = (float*)srcData;
            dest[0] += src[0] * weight;
            dest[1] += src[1] * weight;
            dest[2] += src[2] * weight;
            srcData += 3 * sizeof(float);
        }
    }
}

void AnimatedModel::HandleModelReloadFinished(StringHash eventType, VariantMap& eventData)
{
    Model* currentModel = model_;
    model_.Reset(); // Set null to allow to be re-set
    SetModel(currentModel);
}

}
>>>>>>> 72e23423
<|MERGE_RESOLUTION|>--- conflicted
+++ resolved
@@ -1,4 +1,3 @@
-<<<<<<< HEAD
 //
 // Copyright (c) 2008-2020 the Urho3D project.
 //
@@ -704,7 +703,7 @@
 
     if (isMaster_)
     {
-        // Check if bone structure has stayed compatible (reloading the model.) In that case retain the old bones and animations
+        // Check if bone structure has stayed compatible (reloading the model). In that case retain the old bones and animations
         if (skeleton_.GetNumBones() == skeleton.GetNumBones())
         {
             ea::vector<Bone>& destBones = skeleton_.GetModifiableBones();
@@ -1441,1446 +1440,4 @@
     SetModel(currentModel);
 }
 
-}
-=======
-//
-// Copyright (c) 2008-2020 the Urho3D project.
-//
-// Permission is hereby granted, free of charge, to any person obtaining a copy
-// of this software and associated documentation files (the "Software"), to deal
-// in the Software without restriction, including without limitation the rights
-// to use, copy, modify, merge, publish, distribute, sublicense, and/or sell
-// copies of the Software, and to permit persons to whom the Software is
-// furnished to do so, subject to the following conditions:
-//
-// The above copyright notice and this permission notice shall be included in
-// all copies or substantial portions of the Software.
-//
-// THE SOFTWARE IS PROVIDED "AS IS", WITHOUT WARRANTY OF ANY KIND, EXPRESS OR
-// IMPLIED, INCLUDING BUT NOT LIMITED TO THE WARRANTIES OF MERCHANTABILITY,
-// FITNESS FOR A PARTICULAR PURPOSE AND NONINFRINGEMENT. IN NO EVENT SHALL THE
-// AUTHORS OR COPYRIGHT HOLDERS BE LIABLE FOR ANY CLAIM, DAMAGES OR OTHER
-// LIABILITY, WHETHER IN AN ACTION OF CONTRACT, TORT OR OTHERWISE, ARISING FROM,
-// OUT OF OR IN CONNECTION WITH THE SOFTWARE OR THE USE OR OTHER DEALINGS IN
-// THE SOFTWARE.
-//
-
-#include "../Precompiled.h"
-
-#include "../Core/Context.h"
-#include "../Core/Profiler.h"
-#include "../Graphics/AnimatedModel.h"
-#include "../Graphics/Animation.h"
-#include "../Graphics/AnimationState.h"
-#include "../Graphics/Batch.h"
-#include "../Graphics/Camera.h"
-#include "../Graphics/DebugRenderer.h"
-#include "../Graphics/DrawableEvents.h"
-#include "../Graphics/Geometry.h"
-#include "../Graphics/Graphics.h"
-#include "../Graphics/IndexBuffer.h"
-#include "../Graphics/Material.h"
-#include "../Graphics/Octree.h"
-#include "../Graphics/VertexBuffer.h"
-#include "../IO/Log.h"
-#include "../Resource/ResourceCache.h"
-#include "../Resource/ResourceEvents.h"
-#include "../Scene/Scene.h"
-
-#include "../DebugNew.h"
-
-namespace Urho3D
-{
-
-extern const char* GEOMETRY_CATEGORY;
-
-static const StringVector animationStatesStructureElementNames =
-{
-    "Anim State Count",
-    "   Animation",
-    "   Start Bone",
-    "   Is Looped",
-    "   Weight",
-    "   Time",
-    "   Layer"
-};
-
-static bool CompareAnimationOrder(const SharedPtr<AnimationState>& lhs, const SharedPtr<AnimationState>& rhs)
-{
-    return lhs->GetLayer() < rhs->GetLayer();
-}
-
-static const unsigned MAX_ANIMATION_STATES = 256;
-
-AnimatedModel::AnimatedModel(Context* context) :
-    StaticModel(context),
-    animationLodFrameNumber_(0),
-    morphElementMask_(0),
-    animationLodBias_(1.0f),
-    animationLodTimer_(-1.0f),
-    animationLodDistance_(0.0f),
-    updateInvisible_(false),
-    animationDirty_(false),
-    animationOrderDirty_(false),
-    morphsDirty_(false),
-    skinningDirty_(true),
-    boneBoundingBoxDirty_(true),
-    isMaster_(true),
-    loading_(false),
-    assignBonesPending_(false),
-    forceAnimationUpdate_(false)
-{
-}
-
-AnimatedModel::~AnimatedModel()
-{
-    // When being destroyed, remove the bone hierarchy if appropriate (last AnimatedModel in the node)
-    Bone* rootBone = skeleton_.GetRootBone();
-    if (rootBone && rootBone->node_)
-    {
-        Node* parent = rootBone->node_->GetParent();
-        if (parent && !parent->GetComponent<AnimatedModel>())
-            RemoveRootBone();
-    }
-}
-
-void AnimatedModel::RegisterObject(Context* context)
-{
-    context->RegisterFactory<AnimatedModel>(GEOMETRY_CATEGORY);
-
-    URHO3D_ACCESSOR_ATTRIBUTE("Is Enabled", IsEnabled, SetEnabled, bool, true, AM_DEFAULT);
-    URHO3D_MIXED_ACCESSOR_ATTRIBUTE("Model", GetModelAttr, SetModelAttr, ResourceRef, ResourceRef(Model::GetTypeStatic()), AM_DEFAULT);
-    URHO3D_ACCESSOR_ATTRIBUTE("Material", GetMaterialsAttr, SetMaterialsAttr, ResourceRefList, ResourceRefList(Material::GetTypeStatic()),
-        AM_DEFAULT);
-    URHO3D_ATTRIBUTE("Is Occluder", bool, occluder_, false, AM_DEFAULT);
-    URHO3D_ACCESSOR_ATTRIBUTE("Can Be Occluded", IsOccludee, SetOccludee, bool, true, AM_DEFAULT);
-    URHO3D_ATTRIBUTE("Cast Shadows", bool, castShadows_, false, AM_DEFAULT);
-    URHO3D_ACCESSOR_ATTRIBUTE("Update When Invisible", GetUpdateInvisible, SetUpdateInvisible, bool, false, AM_DEFAULT);
-    URHO3D_ACCESSOR_ATTRIBUTE("Draw Distance", GetDrawDistance, SetDrawDistance, float, 0.0f, AM_DEFAULT);
-    URHO3D_ACCESSOR_ATTRIBUTE("Shadow Distance", GetShadowDistance, SetShadowDistance, float, 0.0f, AM_DEFAULT);
-    URHO3D_ACCESSOR_ATTRIBUTE("LOD Bias", GetLodBias, SetLodBias, float, 1.0f, AM_DEFAULT);
-    URHO3D_ACCESSOR_ATTRIBUTE("Animation LOD Bias", GetAnimationLodBias, SetAnimationLodBias, float, 1.0f, AM_DEFAULT);
-    URHO3D_COPY_BASE_ATTRIBUTES(Drawable);
-    URHO3D_MIXED_ACCESSOR_ATTRIBUTE("Bone Animation Enabled", GetBonesEnabledAttr, SetBonesEnabledAttr, VariantVector,
-        Variant::emptyVariantVector, AM_FILE | AM_NOEDIT);
-    URHO3D_MIXED_ACCESSOR_ATTRIBUTE("Animation States", GetAnimationStatesAttr, SetAnimationStatesAttr,
-        VariantVector, Variant::emptyVariantVector, AM_FILE)
-        .SetMetadata(AttributeMetadata::P_VECTOR_STRUCT_ELEMENTS, animationStatesStructureElementNames);
-    URHO3D_ACCESSOR_ATTRIBUTE("Morphs", GetMorphsAttr, SetMorphsAttr, PODVector<unsigned char>, Variant::emptyBuffer,
-        AM_DEFAULT | AM_NOEDIT);
-}
-
-bool AnimatedModel::Load(Deserializer& source)
-{
-    loading_ = true;
-    bool success = Component::Load(source);
-    loading_ = false;
-
-    return success;
-}
-
-bool AnimatedModel::LoadXML(const XMLElement& source)
-{
-    loading_ = true;
-    bool success = Component::LoadXML(source);
-    loading_ = false;
-
-    return success;
-}
-
-bool AnimatedModel::LoadJSON(const JSONValue& source)
-{
-    loading_ = true;
-    bool success = Component::LoadJSON(source);
-    loading_ = false;
-
-    return success;
-}
-
-void AnimatedModel::ApplyAttributes()
-{
-    if (assignBonesPending_)
-        AssignBoneNodes();
-}
-
-void AnimatedModel::ProcessRayQuery(const RayOctreeQuery& query, PODVector<RayQueryResult>& results)
-{
-    // If no bones or no bone-level testing, use the StaticModel test
-    RayQueryLevel level = query.level_;
-    if (level < RAY_TRIANGLE || !skeleton_.GetNumBones())
-    {
-        StaticModel::ProcessRayQuery(query, results);
-        return;
-    }
-
-    // Check ray hit distance to AABB before proceeding with bone-level tests
-    if (query.ray_.HitDistance(GetWorldBoundingBox()) >= query.maxDistance_)
-        return;
-
-    const Vector<Bone>& bones = skeleton_.GetBones();
-    Sphere boneSphere;
-
-    for (unsigned i = 0; i < bones.Size(); ++i)
-    {
-        const Bone& bone = bones[i];
-        if (!bone.node_)
-            continue;
-
-        float distance;
-
-        // Use hitbox if available
-        if (bone.collisionMask_ & BONECOLLISION_BOX)
-        {
-            // Do an initial crude test using the bone's AABB
-            const BoundingBox& box = bone.boundingBox_;
-            const Matrix3x4& transform = bone.node_->GetWorldTransform();
-            distance = query.ray_.HitDistance(box.Transformed(transform));
-            if (distance >= query.maxDistance_)
-                continue;
-            if (level != RAY_AABB)
-            {
-                // Follow with an OBB test if required
-                Matrix3x4 inverse = transform.Inverse();
-                Ray localRay = query.ray_.Transformed(inverse);
-                distance = localRay.HitDistance(box);
-                if (distance >= query.maxDistance_)
-                    continue;
-            }
-        }
-        else if (bone.collisionMask_ & BONECOLLISION_SPHERE)
-        {
-            boneSphere.center_ = bone.node_->GetWorldPosition();
-            boneSphere.radius_ = bone.radius_;
-            distance = query.ray_.HitDistance(boneSphere);
-            if (distance >= query.maxDistance_)
-                continue;
-        }
-        else
-            continue;
-
-        // If the code reaches here then we have a hit
-        RayQueryResult result;
-        result.position_ = query.ray_.origin_ + distance * query.ray_.direction_;
-        result.normal_ = -query.ray_.direction_;
-        result.distance_ = distance;
-        result.drawable_ = this;
-        result.node_ = node_;
-        result.subObject_ = i;
-        results.Push(result);
-    }
-}
-
-void AnimatedModel::Update(const FrameInfo& frame)
-{
-    // If node was invisible last frame, need to decide animation LOD distance here
-    // If headless, retain the current animation distance (should be 0)
-    if (frame.camera_ && abs((int)frame.frameNumber_ - (int)viewFrameNumber_) > 1)
-    {
-        // First check for no update at all when invisible. In that case reset LOD timer to ensure update
-        // next time the model is in view
-        if (!updateInvisible_)
-        {
-            if (animationDirty_)
-            {
-                animationLodTimer_ = -1.0f;
-                forceAnimationUpdate_ = true;
-            }
-            return;
-        }
-        float distance = frame.camera_->GetDistance(node_->GetWorldPosition());
-        // If distance is greater than draw distance, no need to update at all
-        if (drawDistance_ > 0.0f && distance > drawDistance_)
-            return;
-        float scale = GetWorldBoundingBox().Size().DotProduct(DOT_SCALE);
-        animationLodDistance_ = frame.camera_->GetLodDistance(distance, scale, lodBias_);
-    }
-
-    if (animationDirty_ || animationOrderDirty_)
-        UpdateAnimation(frame);
-    else if (boneBoundingBoxDirty_)
-        UpdateBoneBoundingBox();
-}
-
-void AnimatedModel::UpdateBatches(const FrameInfo& frame)
-{
-    const Matrix3x4& worldTransform = node_->GetWorldTransform();
-    const BoundingBox& worldBoundingBox = GetWorldBoundingBox();
-    distance_ = frame.camera_->GetDistance(worldBoundingBox.Center());
-
-    // Note: per-geometry distances do not take skinning into account. Especially in case of a ragdoll they may be
-    // much off base if the node's own transform is not updated
-    if (batches_.Size() == 1)
-        batches_[0].distance_ = distance_;
-    else
-    {
-        for (unsigned i = 0; i < batches_.Size(); ++i)
-            batches_[i].distance_ = frame.camera_->GetDistance(worldTransform * geometryData_[i].center_);
-    }
-
-    // Use a transformed version of the model's bounding box instead of world bounding box for LOD scale
-    // determination so that animation does not change the scale
-    BoundingBox transformedBoundingBox = boundingBox_.Transformed(worldTransform);
-    float scale = transformedBoundingBox.Size().DotProduct(DOT_SCALE);
-    float newLodDistance = frame.camera_->GetLodDistance(distance_, scale, lodBias_);
-
-    // If model is rendered from several views, use the minimum LOD distance for animation LOD
-    if (frame.frameNumber_ != animationLodFrameNumber_)
-    {
-        animationLodDistance_ = newLodDistance;
-        animationLodFrameNumber_ = frame.frameNumber_;
-    }
-    else
-        animationLodDistance_ = Min(animationLodDistance_, newLodDistance);
-
-    if (newLodDistance != lodDistance_)
-    {
-        lodDistance_ = newLodDistance;
-        CalculateLodLevels();
-    }
-}
-
-void AnimatedModel::UpdateGeometry(const FrameInfo& frame)
-{
-    // Late update in case the model came into view and animation was dirtied in the meanwhile
-    if (forceAnimationUpdate_)
-    {
-        UpdateAnimation(frame);
-        forceAnimationUpdate_ = false;
-    }
-
-    if (morphsDirty_)
-        UpdateMorphs();
-
-    if (skinningDirty_)
-        UpdateSkinning();
-}
-
-UpdateGeometryType AnimatedModel::GetUpdateGeometryType()
-{
-    if (morphsDirty_ || forceAnimationUpdate_)
-        return UPDATE_MAIN_THREAD;
-    else if (skinningDirty_)
-        return UPDATE_WORKER_THREAD;
-    else
-        return UPDATE_NONE;
-}
-
-void AnimatedModel::DrawDebugGeometry(DebugRenderer* debug, bool depthTest)
-{
-    if (debug && IsEnabledEffective())
-    {
-        debug->AddBoundingBox(GetWorldBoundingBox(), Color::GREEN, depthTest);
-        debug->AddSkeleton(skeleton_, Color(0.75f, 0.75f, 0.75f), depthTest);
-    }
-}
-
-void AnimatedModel::SetModel(Model* model, bool createBones)
-{
-    if (model == model_)
-        return;
-
-    if (!node_)
-    {
-        URHO3D_LOGERROR("Can not set model while model component is not attached to a scene node");
-        return;
-    }
-
-    // Unsubscribe from the reload event of previous model (if any), then subscribe to the new
-    if (model_)
-        UnsubscribeFromEvent(model_, E_RELOADFINISHED);
-
-    model_ = model;
-
-    if (model)
-    {
-        SubscribeToEvent(model, E_RELOADFINISHED, URHO3D_HANDLER(AnimatedModel, HandleModelReloadFinished));
-
-        // Copy the subgeometry & LOD level structure
-        SetNumGeometries(model->GetNumGeometries());
-        const Vector<Vector<SharedPtr<Geometry> > >& geometries = model->GetGeometries();
-        const PODVector<Vector3>& geometryCenters = model->GetGeometryCenters();
-        for (unsigned i = 0; i < geometries.Size(); ++i)
-        {
-            geometries_[i] = geometries[i];
-            geometryData_[i].center_ = geometryCenters[i];
-        }
-
-        // Copy geometry bone mappings
-        const Vector<PODVector<unsigned> >& geometryBoneMappings = model->GetGeometryBoneMappings();
-        geometryBoneMappings_.Clear();
-        geometryBoneMappings_.Reserve(geometryBoneMappings.Size());
-        for (unsigned i = 0; i < geometryBoneMappings.Size(); ++i)
-            geometryBoneMappings_.Push(geometryBoneMappings[i]);
-
-        // Copy morphs. Note: morph vertex buffers will be created later on-demand
-        morphVertexBuffers_.Clear();
-        morphs_.Clear();
-        const Vector<ModelMorph>& morphs = model->GetMorphs();
-        morphs_.Reserve(morphs.Size());
-        morphElementMask_ = MASK_NONE;
-        for (unsigned i = 0; i < morphs.Size(); ++i)
-        {
-            ModelMorph newMorph;
-            newMorph.name_ = morphs[i].name_;
-            newMorph.nameHash_ = morphs[i].nameHash_;
-            newMorph.weight_ = 0.0f;
-            newMorph.buffers_ = morphs[i].buffers_;
-            for (HashMap<unsigned, VertexBufferMorph>::ConstIterator j = morphs[i].buffers_.Begin();
-                 j != morphs[i].buffers_.End(); ++j)
-                morphElementMask_ |= j->second_.elementMask_;
-            morphs_.Push(newMorph);
-        }
-
-        // Copy bounding box & skeleton
-        SetBoundingBox(model->GetBoundingBox());
-        // Initial bone bounding box is just the one stored in the model
-        boneBoundingBox_ = boundingBox_;
-        boneBoundingBoxDirty_ = true;
-        SetSkeleton(model->GetSkeleton(), createBones);
-        ResetLodLevels();
-
-        // Reserve space for skinning matrices
-        skinMatrices_.Resize(skeleton_.GetNumBones());
-        SetGeometryBoneMappings();
-
-        // Enable skinning in batches
-        for (unsigned i = 0; i < batches_.Size(); ++i)
-        {
-            if (skinMatrices_.Size())
-            {
-                batches_[i].geometryType_ = GEOM_SKINNED;
-                // Check if model has per-geometry bone mappings
-                if (geometrySkinMatrices_.Size() && geometrySkinMatrices_[i].Size())
-                {
-                    batches_[i].worldTransform_ = &geometrySkinMatrices_[i][0];
-                    batches_[i].numWorldTransforms_ = geometrySkinMatrices_[i].Size();
-                }
-                // If not, use the global skin matrices
-                else
-                {
-                    batches_[i].worldTransform_ = &skinMatrices_[0];
-                    batches_[i].numWorldTransforms_ = skinMatrices_.Size();
-                }
-            }
-            else
-            {
-                batches_[i].geometryType_ = GEOM_STATIC;
-                batches_[i].worldTransform_ = &node_->GetWorldTransform();
-                batches_[i].numWorldTransforms_ = 1;
-            }
-        }
-    }
-    else
-    {
-        RemoveRootBone(); // Remove existing root bone if any
-        SetNumGeometries(0);
-        geometryBoneMappings_.Clear();
-        morphVertexBuffers_.Clear();
-        morphs_.Clear();
-        morphElementMask_ = MASK_NONE;
-        SetBoundingBox(BoundingBox());
-        SetSkeleton(Skeleton(), false);
-    }
-
-    MarkNetworkUpdate();
-}
-
-AnimationState* AnimatedModel::AddAnimationState(Animation* animation)
-{
-    if (!isMaster_)
-    {
-        URHO3D_LOGERROR("Can not add animation state to non-master model");
-        return nullptr;
-    }
-
-    if (!animation || !skeleton_.GetNumBones())
-        return nullptr;
-
-    // Check for not adding twice
-    AnimationState* existing = GetAnimationState(animation);
-    if (existing)
-        return existing;
-
-    SharedPtr<AnimationState> newState(new AnimationState(this, animation));
-    animationStates_.Push(newState);
-    MarkAnimationOrderDirty();
-    return newState;
-}
-
-void AnimatedModel::RemoveAnimationState(Animation* animation)
-{
-    if (animation)
-        RemoveAnimationState(animation->GetNameHash());
-    else
-    {
-        for (Vector<SharedPtr<AnimationState> >::Iterator i = animationStates_.Begin(); i != animationStates_.End(); ++i)
-        {
-            AnimationState* state = *i;
-            if (!state->GetAnimation())
-            {
-                animationStates_.Erase(i);
-                MarkAnimationDirty();
-                return;
-            }
-        }
-    }
-}
-
-void AnimatedModel::RemoveAnimationState(const String& animationName)
-{
-    RemoveAnimationState(StringHash(animationName));
-}
-
-void AnimatedModel::RemoveAnimationState(StringHash animationNameHash)
-{
-    for (Vector<SharedPtr<AnimationState> >::Iterator i = animationStates_.Begin(); i != animationStates_.End(); ++i)
-    {
-        AnimationState* state = *i;
-        Animation* animation = state->GetAnimation();
-        if (animation)
-        {
-            // Check both the animation and the resource name
-            if (animation->GetNameHash() == animationNameHash || animation->GetAnimationNameHash() == animationNameHash)
-            {
-                animationStates_.Erase(i);
-                MarkAnimationDirty();
-                return;
-            }
-        }
-    }
-}
-
-void AnimatedModel::RemoveAnimationState(AnimationState* state)
-{
-    for (Vector<SharedPtr<AnimationState> >::Iterator i = animationStates_.Begin(); i != animationStates_.End(); ++i)
-    {
-        if (*i == state)
-        {
-            animationStates_.Erase(i);
-            MarkAnimationDirty();
-            return;
-        }
-    }
-}
-
-void AnimatedModel::RemoveAnimationState(unsigned index)
-{
-    if (index < animationStates_.Size())
-    {
-        animationStates_.Erase(index);
-        MarkAnimationDirty();
-    }
-}
-
-void AnimatedModel::RemoveAllAnimationStates()
-{
-    if (animationStates_.Size())
-    {
-        animationStates_.Clear();
-        MarkAnimationDirty();
-    }
-}
-
-void AnimatedModel::SetAnimationLodBias(float bias)
-{
-    animationLodBias_ = Max(bias, 0.0f);
-    MarkNetworkUpdate();
-}
-
-void AnimatedModel::SetUpdateInvisible(bool enable)
-{
-    updateInvisible_ = enable;
-    MarkNetworkUpdate();
-}
-
-
-void AnimatedModel::SetMorphWeight(unsigned index, float weight)
-{
-    if (index >= morphs_.Size())
-        return;
-
-    // If morph vertex buffers have not been created yet, create now
-    if (weight != 0.0f && morphVertexBuffers_.Empty())
-        CloneGeometries();
-
-    if (weight != morphs_[index].weight_)
-    {
-        morphs_[index].weight_ = weight;
-
-        // For a master model, set the same morph weight on non-master models
-        if (isMaster_)
-        {
-            PODVector<AnimatedModel*> models;
-            GetComponents<AnimatedModel>(models);
-
-            // Indexing might not be the same, so use the name hash instead
-            for (unsigned i = 1; i < models.Size(); ++i)
-            {
-                if (!models[i]->isMaster_)
-                    models[i]->SetMorphWeight(morphs_[index].nameHash_, weight);
-            }
-        }
-
-        MarkMorphsDirty();
-        MarkNetworkUpdate();
-    }
-}
-
-void AnimatedModel::SetMorphWeight(const String& name, float weight)
-{
-    for (unsigned i = 0; i < morphs_.Size(); ++i)
-    {
-        if (morphs_[i].name_ == name)
-        {
-            SetMorphWeight(i, weight);
-            return;
-        }
-    }
-}
-
-void AnimatedModel::SetMorphWeight(StringHash nameHash, float weight)
-{
-    for (unsigned i = 0; i < morphs_.Size(); ++i)
-    {
-        if (morphs_[i].nameHash_ == nameHash)
-        {
-            SetMorphWeight(i, weight);
-            return;
-        }
-    }
-}
-
-void AnimatedModel::ResetMorphWeights()
-{
-    for (Vector<ModelMorph>::Iterator i = morphs_.Begin(); i != morphs_.End(); ++i)
-        i->weight_ = 0.0f;
-
-    // For a master model, reset weights on non-master models
-    if (isMaster_)
-    {
-        PODVector<AnimatedModel*> models;
-        GetComponents<AnimatedModel>(models);
-
-        for (unsigned i = 1; i < models.Size(); ++i)
-        {
-            if (!models[i]->isMaster_)
-                models[i]->ResetMorphWeights();
-        }
-    }
-
-    MarkMorphsDirty();
-    MarkNetworkUpdate();
-}
-
-float AnimatedModel::GetMorphWeight(unsigned index) const
-{
-    return index < morphs_.Size() ? morphs_[index].weight_ : 0.0f;
-}
-
-float AnimatedModel::GetMorphWeight(const String& name) const
-{
-    for (Vector<ModelMorph>::ConstIterator i = morphs_.Begin(); i != morphs_.End(); ++i)
-    {
-        if (i->name_ == name)
-            return i->weight_;
-    }
-
-    return 0.0f;
-}
-
-float AnimatedModel::GetMorphWeight(StringHash nameHash) const
-{
-    for (Vector<ModelMorph>::ConstIterator i = morphs_.Begin(); i != morphs_.End(); ++i)
-    {
-        if (i->nameHash_ == nameHash)
-            return i->weight_;
-    }
-
-    return 0.0f;
-}
-
-AnimationState* AnimatedModel::GetAnimationState(Animation* animation) const
-{
-    for (Vector<SharedPtr<AnimationState> >::ConstIterator i = animationStates_.Begin(); i != animationStates_.End(); ++i)
-    {
-        if ((*i)->GetAnimation() == animation)
-            return *i;
-    }
-
-    return nullptr;
-}
-
-AnimationState* AnimatedModel::GetAnimationState(const String& animationName) const
-{
-    return GetAnimationState(StringHash(animationName));
-}
-
-AnimationState* AnimatedModel::GetAnimationState(StringHash animationNameHash) const
-{
-    for (Vector<SharedPtr<AnimationState> >::ConstIterator i = animationStates_.Begin(); i != animationStates_.End(); ++i)
-    {
-        Animation* animation = (*i)->GetAnimation();
-        if (animation)
-        {
-            // Check both the animation and the resource name
-            if (animation->GetNameHash() == animationNameHash || animation->GetAnimationNameHash() == animationNameHash)
-                return *i;
-        }
-    }
-
-    return nullptr;
-}
-
-AnimationState* AnimatedModel::GetAnimationState(unsigned index) const
-{
-    return index < animationStates_.Size() ? animationStates_[index].Get() : nullptr;
-}
-
-void AnimatedModel::SetSkeleton(const Skeleton& skeleton, bool createBones)
-{
-    if (!node_ && createBones)
-    {
-        URHO3D_LOGERROR("AnimatedModel not attached to a scene node, can not create bone nodes");
-        return;
-    }
-
-    if (isMaster_)
-    {
-        // Check if bone structure has stayed compatible (reloading the model). In that case retain the old bones and animations
-        if (skeleton_.GetNumBones() == skeleton.GetNumBones())
-        {
-            Vector<Bone>& destBones = skeleton_.GetModifiableBones();
-            const Vector<Bone>& srcBones = skeleton.GetBones();
-            bool compatible = true;
-
-            for (unsigned i = 0; i < destBones.Size(); ++i)
-            {
-                if (destBones[i].node_ && destBones[i].name_ == srcBones[i].name_ && destBones[i].parentIndex_ ==
-                                                                                     srcBones[i].parentIndex_)
-                {
-                    // If compatible, just copy the values and retain the old node and animated status
-                    Node* boneNode = destBones[i].node_;
-                    bool animated = destBones[i].animated_;
-                    destBones[i] = srcBones[i];
-                    destBones[i].node_ = boneNode;
-                    destBones[i].animated_ = animated;
-                }
-                else
-                {
-                    compatible = false;
-                    break;
-                }
-            }
-            if (compatible)
-                return;
-        }
-
-        RemoveAllAnimationStates();
-
-        // Detach the rootbone of the previous model if any
-        if (createBones)
-            RemoveRootBone();
-
-        skeleton_.Define(skeleton);
-
-        // Merge bounding boxes from non-master models
-        FinalizeBoneBoundingBoxes();
-
-        Vector<Bone>& bones = skeleton_.GetModifiableBones();
-        // Create scene nodes for the bones
-        if (createBones)
-        {
-            for (Vector<Bone>::Iterator i = bones.Begin(); i != bones.End(); ++i)
-            {
-                // Create bones as local, as they are never to be directly synchronized over the network
-                Node* boneNode = node_->CreateChild(i->name_, LOCAL);
-                boneNode->AddListener(this);
-                boneNode->SetTransform(i->initialPosition_, i->initialRotation_, i->initialScale_);
-                // Copy the model component's temporary status
-                boneNode->SetTemporary(IsTemporary());
-                i->node_ = boneNode;
-            }
-
-            for (unsigned i = 0; i < bones.Size(); ++i)
-            {
-                unsigned parentIndex = bones[i].parentIndex_;
-                if (parentIndex != i && parentIndex < bones.Size())
-                    bones[parentIndex].node_->AddChild(bones[i].node_);
-            }
-        }
-
-        using namespace BoneHierarchyCreated;
-
-        VariantMap& eventData = GetEventDataMap();
-        eventData[P_NODE] = node_;
-        node_->SendEvent(E_BONEHIERARCHYCREATED, eventData);
-    }
-    else
-    {
-        // For non-master models: use the bone nodes of the master model
-        skeleton_.Define(skeleton);
-
-        // Instruct the master model to refresh (merge) its bone bounding boxes
-        auto* master = node_->GetComponent<AnimatedModel>();
-        if (master && master != this)
-            master->FinalizeBoneBoundingBoxes();
-
-        if (createBones)
-        {
-            Vector<Bone>& bones = skeleton_.GetModifiableBones();
-            for (Vector<Bone>::Iterator i = bones.Begin(); i != bones.End(); ++i)
-            {
-                Node* boneNode = node_->GetChild(i->name_, true);
-                if (boneNode)
-                    boneNode->AddListener(this);
-                i->node_ = boneNode;
-            }
-        }
-    }
-
-    assignBonesPending_ = !createBones;
-}
-
-void AnimatedModel::SetModelAttr(const ResourceRef& value)
-{
-    auto* cache = GetSubsystem<ResourceCache>();
-    // When loading a scene, set model without creating the bone nodes (will be assigned later during post-load)
-    SetModel(cache->GetResource<Model>(value.name_), !loading_);
-}
-
-void AnimatedModel::SetBonesEnabledAttr(const VariantVector& value)
-{
-    Vector<Bone>& bones = skeleton_.GetModifiableBones();
-    for (unsigned i = 0; i < bones.Size() && i < value.Size(); ++i)
-        bones[i].animated_ = value[i].GetBool();
-}
-
-void AnimatedModel::SetAnimationStatesAttr(const VariantVector& value)
-{
-    auto* cache = GetSubsystem<ResourceCache>();
-    RemoveAllAnimationStates();
-    unsigned index = 0;
-    unsigned numStates = index < value.Size() ? value[index++].GetUInt() : 0;
-    // Prevent negative or overly large value being assigned from the editor
-    if (numStates > M_MAX_INT)
-        numStates = 0;
-    if (numStates > MAX_ANIMATION_STATES)
-        numStates = MAX_ANIMATION_STATES;
-
-    animationStates_.Reserve(numStates);
-    while (numStates--)
-    {
-        if (index + 5 < value.Size())
-        {
-            // Note: null animation is allowed here for editing
-            const ResourceRef& animRef = value[index++].GetResourceRef();
-            SharedPtr<AnimationState> newState(new AnimationState(this, cache->GetResource<Animation>(animRef.name_)));
-            animationStates_.Push(newState);
-
-            newState->SetStartBone(skeleton_.GetBone(value[index++].GetString()));
-            newState->SetLooped(value[index++].GetBool());
-            newState->SetWeight(value[index++].GetFloat());
-            newState->SetTime(value[index++].GetFloat());
-            newState->SetLayer((unsigned char)value[index++].GetInt());
-        }
-        else
-        {
-            // If not enough data, just add an empty animation state
-            SharedPtr<AnimationState> newState(new AnimationState(this, nullptr));
-            animationStates_.Push(newState);
-        }
-    }
-
-    if (animationStates_.Size())
-    {
-        MarkAnimationDirty();
-        MarkAnimationOrderDirty();
-    }
-}
-
-void AnimatedModel::SetMorphsAttr(const PODVector<unsigned char>& value)
-{
-    for (unsigned index = 0; index < value.Size(); ++index)
-        SetMorphWeight(index, (float)value[index] / 255.0f);
-}
-
-ResourceRef AnimatedModel::GetModelAttr() const
-{
-    return GetResourceRef(model_, Model::GetTypeStatic());
-}
-
-VariantVector AnimatedModel::GetBonesEnabledAttr() const
-{
-    VariantVector ret;
-    const Vector<Bone>& bones = skeleton_.GetBones();
-    ret.Reserve(bones.Size());
-    for (Vector<Bone>::ConstIterator i = bones.Begin(); i != bones.End(); ++i)
-        ret.Push(i->animated_);
-    return ret;
-}
-
-VariantVector AnimatedModel::GetAnimationStatesAttr() const
-{
-    VariantVector ret;
-    ret.Reserve(animationStates_.Size() * 6 + 1);
-    ret.Push(animationStates_.Size());
-    for (Vector<SharedPtr<AnimationState> >::ConstIterator i = animationStates_.Begin(); i != animationStates_.End(); ++i)
-    {
-        AnimationState* state = *i;
-        Animation* animation = state->GetAnimation();
-        Bone* startBone = state->GetStartBone();
-        ret.Push(GetResourceRef(animation, Animation::GetTypeStatic()));
-        ret.Push(startBone ? startBone->name_ : String::EMPTY);
-        ret.Push(state->IsLooped());
-        ret.Push(state->GetWeight());
-        ret.Push(state->GetTime());
-        ret.Push((int)state->GetLayer());
-    }
-    return ret;
-}
-
-const PODVector<unsigned char>& AnimatedModel::GetMorphsAttr() const
-{
-    attrBuffer_.Clear();
-    for (Vector<ModelMorph>::ConstIterator i = morphs_.Begin(); i != morphs_.End(); ++i)
-        attrBuffer_.WriteUByte((unsigned char)(i->weight_ * 255.0f));
-
-    return attrBuffer_.GetBuffer();
-}
-
-void AnimatedModel::UpdateBoneBoundingBox()
-{
-    if (skeleton_.GetNumBones())
-    {
-        // The bone bounding box is in local space, so need the node's inverse transform
-        boneBoundingBox_.Clear();
-        Matrix3x4 inverseNodeTransform = node_->GetWorldTransform().Inverse();
-
-        const Vector<Bone>& bones = skeleton_.GetBones();
-        for (Vector<Bone>::ConstIterator i = bones.Begin(); i != bones.End(); ++i)
-        {
-            Node* boneNode = i->node_;
-            if (!boneNode)
-                continue;
-
-            // Use hitbox if available. If not, use only half of the sphere radius
-            /// \todo The sphere radius should be multiplied with bone scale
-            if (i->collisionMask_ & BONECOLLISION_BOX)
-                boneBoundingBox_.Merge(i->boundingBox_.Transformed(inverseNodeTransform * boneNode->GetWorldTransform()));
-            else if (i->collisionMask_ & BONECOLLISION_SPHERE)
-                boneBoundingBox_.Merge(Sphere(inverseNodeTransform * boneNode->GetWorldPosition(), i->radius_ * 0.5f));
-        }
-    }
-
-    boneBoundingBoxDirty_ = false;
-    worldBoundingBoxDirty_ = true;
-}
-
-void AnimatedModel::OnNodeSet(Node* node)
-{
-    Drawable::OnNodeSet(node);
-
-    if (node)
-    {
-        // If this AnimatedModel is the first in the node, it is the master which controls animation & morphs
-        isMaster_ = GetComponent<AnimatedModel>() == this;
-    }
-}
-
-void AnimatedModel::OnMarkedDirty(Node* node)
-{
-    Drawable::OnMarkedDirty(node);
-
-    // If the scene node or any of the bone nodes move, mark skinning dirty
-    if (skeleton_.GetNumBones())
-    {
-        skinningDirty_ = true;
-        // Bone bounding box doesn't need to be marked dirty when only the base scene node moves
-        if (node != node_)
-            boneBoundingBoxDirty_ = true;
-    }
-}
-
-void AnimatedModel::OnWorldBoundingBoxUpdate()
-{
-    if (isMaster_)
-    {
-        // Note: do not update bone bounding box here, instead do it in either of the threaded updates
-        worldBoundingBox_ = boneBoundingBox_.Transformed(node_->GetWorldTransform());
-    }
-    else
-    {
-        // Non-master animated models get the bounding box from the master
-        /// \todo If it's a skinned attachment that does not cover the whole body, it will have unnecessarily large bounds
-        auto* master = node_->GetComponent<AnimatedModel>();
-        // Check if we've become the new master model in case the original was deleted
-        if (master == this)
-            isMaster_ = true;
-        if (master)
-            worldBoundingBox_ = master->GetWorldBoundingBox();
-    }
-}
-
-void AnimatedModel::AssignBoneNodes()
-{
-    assignBonesPending_ = false;
-
-    if (!node_)
-        return;
-
-    // Find the bone nodes from the node hierarchy and add listeners
-    Vector<Bone>& bones = skeleton_.GetModifiableBones();
-    bool boneFound = false;
-    for (Vector<Bone>::Iterator i = bones.Begin(); i != bones.End(); ++i)
-    {
-        Node* boneNode = node_->GetChild(i->name_, true);
-        if (boneNode)
-        {
-            boneFound = true;
-            boneNode->AddListener(this);
-        }
-        i->node_ = boneNode;
-    }
-
-    // If no bones found, this may be a prefab where the bone information was left out.
-    // In that case reassign the skeleton now if possible
-    if (!boneFound && model_)
-        SetSkeleton(model_->GetSkeleton(), true);
-
-    // Re-assign the same start bone to animations to get the proper bone node this time
-    for (Vector<SharedPtr<AnimationState> >::Iterator i = animationStates_.Begin(); i != animationStates_.End(); ++i)
-    {
-        AnimationState* state = *i;
-        state->SetStartBone(state->GetStartBone());
-    }
-}
-
-void AnimatedModel::FinalizeBoneBoundingBoxes()
-{
-    Vector<Bone>& bones = skeleton_.GetModifiableBones();
-    PODVector<AnimatedModel*> models;
-    GetComponents<AnimatedModel>(models);
-
-    if (models.Size() > 1)
-    {
-        // Reset first to the model resource's original bone bounding information if available (should be)
-        if (model_)
-        {
-            const Vector<Bone>& modelBones = model_->GetSkeleton().GetBones();
-            for (unsigned i = 0; i < bones.Size() && i < modelBones.Size(); ++i)
-            {
-                bones[i].collisionMask_ = modelBones[i].collisionMask_;
-                bones[i].radius_ = modelBones[i].radius_;
-                bones[i].boundingBox_ = modelBones[i].boundingBox_;
-            }
-        }
-
-        // Get matching bones from all non-master models and merge their bone bounding information
-        // to prevent culling errors (master model may not have geometry in all bones, or the bounds are smaller)
-        for (PODVector<AnimatedModel*>::Iterator i = models.Begin(); i != models.End(); ++i)
-        {
-            if ((*i) == this)
-                continue;
-
-            Skeleton& otherSkeleton = (*i)->GetSkeleton();
-            for (Vector<Bone>::Iterator j = bones.Begin(); j != bones.End(); ++j)
-            {
-                Bone* otherBone = otherSkeleton.GetBone(j->nameHash_);
-                if (otherBone)
-                {
-                    if (otherBone->collisionMask_ & BONECOLLISION_SPHERE)
-                    {
-                        j->collisionMask_ |= BONECOLLISION_SPHERE;
-                        j->radius_ = Max(j->radius_, otherBone->radius_);
-                    }
-                    if (otherBone->collisionMask_ & BONECOLLISION_BOX)
-                    {
-                        j->collisionMask_ |= BONECOLLISION_BOX;
-                        if (j->boundingBox_.Defined())
-                            j->boundingBox_.Merge(otherBone->boundingBox_);
-                        else
-                            j->boundingBox_.Define(otherBone->boundingBox_);
-                    }
-                }
-            }
-        }
-    }
-
-    // Remove collision information from dummy bones that do not affect skinning, to prevent them from being merged
-    // to the bounding box and making it artificially large
-    for (Vector<Bone>::Iterator i = bones.Begin(); i != bones.End(); ++i)
-    {
-        if (i->collisionMask_ & BONECOLLISION_BOX && i->boundingBox_.Size().Length() < M_EPSILON)
-            i->collisionMask_ &= ~BONECOLLISION_BOX;
-        if (i->collisionMask_ & BONECOLLISION_SPHERE && i->radius_ < M_EPSILON)
-            i->collisionMask_ &= ~BONECOLLISION_SPHERE;
-    }
-}
-
-void AnimatedModel::RemoveRootBone()
-{
-    Bone* rootBone = skeleton_.GetRootBone();
-    if (rootBone && rootBone->node_)
-        rootBone->node_->Remove();
-}
-
-void AnimatedModel::MarkAnimationDirty()
-{
-    if (isMaster_)
-    {
-        animationDirty_ = true;
-        MarkForUpdate();
-    }
-}
-
-void AnimatedModel::MarkAnimationOrderDirty()
-{
-    if (isMaster_)
-    {
-        animationOrderDirty_ = true;
-        MarkForUpdate();
-    }
-}
-
-void AnimatedModel::MarkMorphsDirty()
-{
-    morphsDirty_ = true;
-}
-
-void AnimatedModel::CloneGeometries()
-{
-    const Vector<SharedPtr<VertexBuffer> >& originalVertexBuffers = model_->GetVertexBuffers();
-    HashMap<VertexBuffer*, SharedPtr<VertexBuffer> > clonedVertexBuffers;
-    morphVertexBuffers_.Resize(originalVertexBuffers.Size());
-
-    for (unsigned i = 0; i < originalVertexBuffers.Size(); ++i)
-    {
-        VertexBuffer* original = originalVertexBuffers[i];
-        if (model_->GetMorphRangeCount(i))
-        {
-            SharedPtr<VertexBuffer> clone(new VertexBuffer(context_));
-            clone->SetShadowed(true);
-            clone->SetSize(original->GetVertexCount(), morphElementMask_ & original->GetElementMask(), true);
-            void* dest = clone->Lock(0, original->GetVertexCount());
-            if (dest)
-            {
-                CopyMorphVertices(dest, original->GetShadowData(), original->GetVertexCount(), clone, original);
-                clone->Unlock();
-            }
-            clonedVertexBuffers[original] = clone;
-            morphVertexBuffers_[i] = clone;
-        }
-        else
-            morphVertexBuffers_[i].Reset();
-    }
-
-    // Geometries will always be cloned fully. They contain only references to buffer, so they are relatively light
-    for (unsigned i = 0; i < geometries_.Size(); ++i)
-    {
-        for (unsigned j = 0; j < geometries_[i].Size(); ++j)
-        {
-            SharedPtr<Geometry> original = geometries_[i][j];
-            SharedPtr<Geometry> clone(new Geometry(context_));
-
-            // Add an additional vertex stream into the clone, which supplies only the morphable vertex data, while the static
-            // data comes from the original vertex buffer(s)
-            const Vector<SharedPtr<VertexBuffer> >& originalBuffers = original->GetVertexBuffers();
-            unsigned totalBuf = originalBuffers.Size();
-            for (unsigned k = 0; k < originalBuffers.Size(); ++k)
-            {
-                VertexBuffer* originalBuffer = originalBuffers[k];
-                if (clonedVertexBuffers.Contains(originalBuffer))
-                    ++totalBuf;
-            }
-            clone->SetNumVertexBuffers(totalBuf);
-
-            unsigned l = 0;
-            for (unsigned k = 0; k < originalBuffers.Size(); ++k)
-            {
-                VertexBuffer* originalBuffer = originalBuffers[k];
-
-                if (clonedVertexBuffers.Contains(originalBuffer))
-                {
-                    VertexBuffer* clonedBuffer = clonedVertexBuffers[originalBuffer];
-                    clone->SetVertexBuffer(l++, originalBuffer);
-                    // Specify the morph buffer at a greater index to override the model's original positions/normals/tangents
-                    clone->SetVertexBuffer(l++, clonedBuffer);
-                }
-                else
-                    clone->SetVertexBuffer(l++, originalBuffer);
-            }
-
-            clone->SetIndexBuffer(original->GetIndexBuffer());
-            clone->SetDrawRange(original->GetPrimitiveType(), original->GetIndexStart(), original->GetIndexCount());
-            clone->SetLodDistance(original->GetLodDistance());
-
-            geometries_[i][j] = clone;
-        }
-    }
-
-    // Make sure the rendering batches use the new cloned geometries
-    ResetLodLevels();
-    MarkMorphsDirty();
-}
-
-void AnimatedModel::CopyMorphVertices(void* destVertexData, void* srcVertexData, unsigned vertexCount, VertexBuffer* destBuffer,
-    VertexBuffer* srcBuffer)
-{
-    unsigned mask = destBuffer->GetElementMask() & srcBuffer->GetElementMask();
-    unsigned normalOffset = srcBuffer->GetElementOffset(SEM_NORMAL);
-    unsigned tangentOffset = srcBuffer->GetElementOffset(SEM_TANGENT);
-    unsigned vertexSize = srcBuffer->GetVertexSize();
-    auto* dest = (float*)destVertexData;
-    auto* src = (unsigned char*)srcVertexData;
-
-    while (vertexCount--)
-    {
-        if (mask & MASK_POSITION)
-        {
-            auto* posSrc = (float*)src;
-            dest[0] = posSrc[0];
-            dest[1] = posSrc[1];
-            dest[2] = posSrc[2];
-            dest += 3;
-        }
-        if (mask & MASK_NORMAL)
-        {
-            auto* normalSrc = (float*)(src + normalOffset);
-            dest[0] = normalSrc[0];
-            dest[1] = normalSrc[1];
-            dest[2] = normalSrc[2];
-            dest += 3;
-        }
-        if (mask & MASK_TANGENT)
-        {
-            auto* tangentSrc = (float*)(src + tangentOffset);
-            dest[0] = tangentSrc[0];
-            dest[1] = tangentSrc[1];
-            dest[2] = tangentSrc[2];
-            dest[3] = tangentSrc[3];
-            dest += 4;
-        }
-
-        src += vertexSize;
-    }
-}
-
-void AnimatedModel::SetGeometryBoneMappings()
-{
-    geometrySkinMatrices_.Clear();
-    geometrySkinMatrixPtrs_.Clear();
-
-    if (!geometryBoneMappings_.Size())
-        return;
-
-    // Check if all mappings are empty, then we do not need to use mapped skinning
-    bool allEmpty = true;
-    for (unsigned i = 0; i < geometryBoneMappings_.Size(); ++i)
-        if (geometryBoneMappings_[i].Size())
-            allEmpty = false;
-
-    if (allEmpty)
-        return;
-
-    // Reserve space for per-geometry skinning matrices
-    geometrySkinMatrices_.Resize(geometryBoneMappings_.Size());
-    for (unsigned i = 0; i < geometryBoneMappings_.Size(); ++i)
-        geometrySkinMatrices_[i].Resize(geometryBoneMappings_[i].Size());
-
-    // Build original-to-skinindex matrix pointer mapping for fast copying
-    // Note: at this point layout of geometrySkinMatrices_ cannot be modified or pointers become invalid
-    geometrySkinMatrixPtrs_.Resize(skeleton_.GetNumBones());
-    for (unsigned i = 0; i < geometryBoneMappings_.Size(); ++i)
-    {
-        for (unsigned j = 0; j < geometryBoneMappings_[i].Size(); ++j)
-            geometrySkinMatrixPtrs_[geometryBoneMappings_[i][j]].Push(&geometrySkinMatrices_[i][j]);
-    }
-}
-
-void AnimatedModel::UpdateAnimation(const FrameInfo& frame)
-{
-    // If using animation LOD, accumulate time and see if it is time to update
-    if (animationLodBias_ > 0.0f && animationLodDistance_ > 0.0f)
-    {
-        // Perform the first update always regardless of LOD timer
-        if (animationLodTimer_ >= 0.0f)
-        {
-            animationLodTimer_ += animationLodBias_ * frame.timeStep_ * ANIMATION_LOD_BASESCALE;
-            if (animationLodTimer_ >= animationLodDistance_)
-                animationLodTimer_ = fmodf(animationLodTimer_, animationLodDistance_);
-            else
-                return;
-        }
-        else
-            animationLodTimer_ = 0.0f;
-    }
-
-    ApplyAnimation();
-}
-
-void AnimatedModel::ApplyAnimation()
-{
-    // Make sure animations are in ascending priority order
-    if (animationOrderDirty_)
-    {
-        Sort(animationStates_.Begin(), animationStates_.End(), CompareAnimationOrder);
-        animationOrderDirty_ = false;
-    }
-
-    // Reset skeleton, apply all animations, calculate bones' bounding box. Make sure this is only done for the master model
-    // (first AnimatedModel in a node)
-    if (isMaster_)
-    {
-        skeleton_.ResetSilent();
-        for (Vector<SharedPtr<AnimationState> >::Iterator i = animationStates_.Begin(); i != animationStates_.End(); ++i)
-            (*i)->Apply();
-
-        // Skeleton reset and animations apply the node transforms "silently" to avoid repeated marking dirty. Mark dirty now
-        node_->MarkDirty();
-
-        // Calculate new bone bounding box
-        UpdateBoneBoundingBox();
-    }
-
-    animationDirty_ = false;
-}
-
-void AnimatedModel::UpdateSkinning()
-{
-    // Note: the model's world transform will be baked in the skin matrices
-    const Vector<Bone>& bones = skeleton_.GetBones();
-    // Use model's world transform in case a bone is missing
-    const Matrix3x4& worldTransform = node_->GetWorldTransform();
-
-    // Skinning with global matrices only
-    if (!geometrySkinMatrices_.Size())
-    {
-        for (unsigned i = 0; i < bones.Size(); ++i)
-        {
-            const Bone& bone = bones[i];
-            if (bone.node_)
-                skinMatrices_[i] = bone.node_->GetWorldTransform() * bone.offsetMatrix_;
-            else
-                skinMatrices_[i] = worldTransform;
-        }
-    }
-    // Skinning with per-geometry matrices
-    else
-    {
-        for (unsigned i = 0; i < bones.Size(); ++i)
-        {
-            const Bone& bone = bones[i];
-            if (bone.node_)
-                skinMatrices_[i] = bone.node_->GetWorldTransform() * bone.offsetMatrix_;
-            else
-                skinMatrices_[i] = worldTransform;
-
-            // Copy the skin matrix to per-geometry matrices as needed
-            for (unsigned j = 0; j < geometrySkinMatrixPtrs_[i].Size(); ++j)
-                *geometrySkinMatrixPtrs_[i][j] = skinMatrices_[i];
-        }
-    }
-
-    skinningDirty_ = false;
-}
-
-void AnimatedModel::UpdateMorphs()
-{
-    auto* graphics = GetSubsystem<Graphics>();
-    if (!graphics)
-        return;
-
-    if (morphs_.Size())
-    {
-        // Reset the morph data range from all morphable vertex buffers, then apply morphs
-        for (unsigned i = 0; i < morphVertexBuffers_.Size(); ++i)
-        {
-            VertexBuffer* buffer = morphVertexBuffers_[i];
-            if (buffer)
-            {
-                VertexBuffer* originalBuffer = model_->GetVertexBuffers()[i];
-                unsigned morphStart = model_->GetMorphRangeStart(i);
-                unsigned morphCount = model_->GetMorphRangeCount(i);
-
-                void* dest = buffer->Lock(morphStart, morphCount);
-                if (dest)
-                {
-                    // Reset morph range by copying data from the original vertex buffer
-                    CopyMorphVertices(dest, originalBuffer->GetShadowData() + morphStart * originalBuffer->GetVertexSize(),
-                        morphCount, buffer, originalBuffer);
-
-                    for (unsigned j = 0; j < morphs_.Size(); ++j)
-                    {
-                        if (morphs_[j].weight_ != 0.0f)
-                        {
-                            HashMap<unsigned, VertexBufferMorph>::Iterator k = morphs_[j].buffers_.Find(i);
-                            if (k != morphs_[j].buffers_.End())
-                                ApplyMorph(buffer, dest, morphStart, k->second_, morphs_[j].weight_);
-                        }
-                    }
-
-                    buffer->Unlock();
-                }
-            }
-        }
-    }
-
-    morphsDirty_ = false;
-}
-
-void AnimatedModel::ApplyMorph(VertexBuffer* buffer, void* destVertexData, unsigned morphRangeStart, const VertexBufferMorph& morph,
-    float weight)
-{
-    const VertexMaskFlags elementMask = morph.elementMask_ & buffer->GetElementMask();
-    unsigned vertexCount = morph.vertexCount_;
-    unsigned normalOffset = buffer->GetElementOffset(SEM_NORMAL);
-    unsigned tangentOffset = buffer->GetElementOffset(SEM_TANGENT);
-    unsigned vertexSize = buffer->GetVertexSize();
-
-    unsigned char* srcData = morph.morphData_;
-    auto* destData = (unsigned char*)destVertexData;
-
-    while (vertexCount--)
-    {
-        unsigned vertexIndex = *((unsigned*)srcData) - morphRangeStart;
-        srcData += sizeof(unsigned);
-
-        if (elementMask & MASK_POSITION)
-        {
-            auto* dest = (float*)(destData + vertexIndex * vertexSize);
-            auto* src = (float*)srcData;
-            dest[0] += src[0] * weight;
-            dest[1] += src[1] * weight;
-            dest[2] += src[2] * weight;
-            srcData += 3 * sizeof(float);
-        }
-        if (elementMask & MASK_NORMAL)
-        {
-            auto* dest = (float*)(destData + vertexIndex * vertexSize + normalOffset);
-            auto* src = (float*)srcData;
-            dest[0] += src[0] * weight;
-            dest[1] += src[1] * weight;
-            dest[2] += src[2] * weight;
-            srcData += 3 * sizeof(float);
-        }
-        if (elementMask & MASK_TANGENT)
-        {
-            auto* dest = (float*)(destData + vertexIndex * vertexSize + tangentOffset);
-            auto* src = (float*)srcData;
-            dest[0] += src[0] * weight;
-            dest[1] += src[1] * weight;
-            dest[2] += src[2] * weight;
-            srcData += 3 * sizeof(float);
-        }
-    }
-}
-
-void AnimatedModel::HandleModelReloadFinished(StringHash eventType, VariantMap& eventData)
-{
-    Model* currentModel = model_;
-    model_.Reset(); // Set null to allow to be re-set
-    SetModel(currentModel);
-}
-
-}
->>>>>>> 72e23423
+}