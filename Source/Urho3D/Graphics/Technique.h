--- conflicted
+++ resolved
@@ -1,6 +1,5 @@
-<<<<<<< HEAD
-//
-// Copyright (c) 2008-2018 the Urho3D project.
+//
+// Copyright (c) 2008-2019 the Urho3D project.
 //
 // Permission is hereby granted, free of charge, to any person obtaining a copy
 // of this software and associated documentation files (the "Software"), to deal
@@ -320,294 +319,4 @@
     static HashMap<String, unsigned> passIndices;
 };
 
-}
-=======
-//
-// Copyright (c) 2008-2019 the Urho3D project.
-//
-// Permission is hereby granted, free of charge, to any person obtaining a copy
-// of this software and associated documentation files (the "Software"), to deal
-// in the Software without restriction, including without limitation the rights
-// to use, copy, modify, merge, publish, distribute, sublicense, and/or sell
-// copies of the Software, and to permit persons to whom the Software is
-// furnished to do so, subject to the following conditions:
-//
-// The above copyright notice and this permission notice shall be included in
-// all copies or substantial portions of the Software.
-//
-// THE SOFTWARE IS PROVIDED "AS IS", WITHOUT WARRANTY OF ANY KIND, EXPRESS OR
-// IMPLIED, INCLUDING BUT NOT LIMITED TO THE WARRANTIES OF MERCHANTABILITY,
-// FITNESS FOR A PARTICULAR PURPOSE AND NONINFRINGEMENT. IN NO EVENT SHALL THE
-// AUTHORS OR COPYRIGHT HOLDERS BE LIABLE FOR ANY CLAIM, DAMAGES OR OTHER
-// LIABILITY, WHETHER IN AN ACTION OF CONTRACT, TORT OR OTHERWISE, ARISING FROM,
-// OUT OF OR IN CONNECTION WITH THE SOFTWARE OR THE USE OR OTHER DEALINGS IN
-// THE SOFTWARE.
-//
-
-#pragma once
-
-#include "../Graphics/GraphicsDefs.h"
-#include "../Resource/Resource.h"
-
-namespace Urho3D
-{
-
-class ShaderVariation;
-
-/// Lighting mode of a pass.
-enum PassLightingMode
-{
-    LIGHTING_UNLIT = 0,
-    LIGHTING_PERVERTEX,
-    LIGHTING_PERPIXEL
-};
-
-/// %Material rendering pass, which defines shaders and render state.
-class URHO3D_API Pass : public RefCounted
-{
-public:
-    /// Construct.
-    explicit Pass(const String& name);
-    /// Destruct.
-    ~Pass() override;
-
-    /// Set blend mode.
-    void SetBlendMode(BlendMode mode);
-    /// Set culling mode override. By default culling mode is read from the material instead. Set the illegal culling mode MAX_CULLMODES to disable override again.
-    void SetCullMode(CullMode mode);
-    /// Set depth compare mode.
-    void SetDepthTestMode(CompareMode mode);
-    /// Set pass lighting mode, affects what shader variations will be attempted to be loaded.
-    void SetLightingMode(PassLightingMode mode);
-    /// Set depth write on/off.
-    void SetDepthWrite(bool enable);
-    /// Set alpha-to-coverage on/off.
-    void SetAlphaToCoverage(bool enable);
-    /// Set whether requires desktop level hardware.
-    void SetIsDesktop(bool enable);
-    /// Set vertex shader name.
-    void SetVertexShader(const String& name);
-    /// Set pixel shader name.
-    void SetPixelShader(const String& name);
-    /// Set vertex shader defines. Separate multiple defines with spaces.
-    void SetVertexShaderDefines(const String& defines);
-    /// Set pixel shader defines. Separate multiple defines with spaces.
-    void SetPixelShaderDefines(const String& defines);
-    /// Set vertex shader define excludes. Use to mark defines that the shader code will not recognize, to prevent compiling redundant shader variations.
-    void SetVertexShaderDefineExcludes(const String& excludes);
-    /// Set pixel shader define excludes. Use to mark defines that the shader code will not recognize, to prevent compiling redundant shader variations.
-    void SetPixelShaderDefineExcludes(const String& excludes);
-    /// Reset shader pointers.
-    void ReleaseShaders();
-    /// Mark shaders loaded this frame.
-    void MarkShadersLoaded(unsigned frameNumber);
-
-    /// Return pass name.
-    const String& GetName() const { return name_; }
-
-    /// Return pass index. This is used for optimal render-time pass queries that avoid map lookups.
-    unsigned GetIndex() const { return index_; }
-
-    /// Return blend mode.
-    BlendMode GetBlendMode() const { return blendMode_; }
-
-    /// Return culling mode override. If pass is not overriding culling mode (default), the illegal mode MAX_CULLMODES is returned.
-    CullMode GetCullMode() const { return cullMode_; }
-
-    /// Return depth compare mode.
-    CompareMode GetDepthTestMode() const { return depthTestMode_; }
-
-    /// Return pass lighting mode.
-    PassLightingMode GetLightingMode() const { return lightingMode_; }
-
-    /// Return last shaders loaded frame number.
-    unsigned GetShadersLoadedFrameNumber() const { return shadersLoadedFrameNumber_; }
-
-    /// Return depth write mode.
-    bool GetDepthWrite() const { return depthWrite_; }
-
-    /// Return alpha-to-coverage mode.
-    bool GetAlphaToCoverage() const { return alphaToCoverage_; }
-
-    /// Return whether requires desktop level hardware.
-    bool IsDesktop() const { return isDesktop_; }
-
-    /// Return vertex shader name.
-    const String& GetVertexShader() const { return vertexShaderName_; }
-
-    /// Return pixel shader name.
-    const String& GetPixelShader() const { return pixelShaderName_; }
-
-    /// Return vertex shader defines.
-    const String& GetVertexShaderDefines() const { return vertexShaderDefines_; }
-
-    /// Return pixel shader defines.
-    const String& GetPixelShaderDefines() const { return pixelShaderDefines_; }
-
-    /// Return vertex shader define excludes.
-    const String& GetVertexShaderDefineExcludes() const { return vertexShaderDefineExcludes_; }
-
-    /// Return pixel shader define excludes.
-    const String& GetPixelShaderDefineExcludes() const { return pixelShaderDefineExcludes_; }
-
-    /// Return vertex shaders.
-    Vector<SharedPtr<ShaderVariation> >& GetVertexShaders() { return vertexShaders_; }
-
-    /// Return pixel shaders.
-    Vector<SharedPtr<ShaderVariation> >& GetPixelShaders() { return pixelShaders_; }
-
-    /// Return vertex shaders with extra defines from the renderpath.
-    Vector<SharedPtr<ShaderVariation> >& GetVertexShaders(const StringHash& extraDefinesHash);
-    /// Return pixel shaders with extra defines from the renderpath.
-    Vector<SharedPtr<ShaderVariation> >& GetPixelShaders(const StringHash& extraDefinesHash);
-    /// Return the effective vertex shader defines, accounting for excludes. Called internally by Renderer.
-    String GetEffectiveVertexShaderDefines() const;
-    /// Return the effective pixel shader defines, accounting for excludes. Called internally by Renderer.
-    String GetEffectivePixelShaderDefines() const;
-
-private:
-    /// Pass index.
-    unsigned index_;
-    /// Blend mode.
-    BlendMode blendMode_;
-    /// Culling mode.
-    CullMode cullMode_;
-    /// Depth compare mode.
-    CompareMode depthTestMode_;
-    /// Lighting mode.
-    PassLightingMode lightingMode_;
-    /// Last shaders loaded frame number.
-    unsigned shadersLoadedFrameNumber_;
-    /// Depth write mode.
-    bool depthWrite_;
-    /// Alpha-to-coverage mode.
-    bool alphaToCoverage_;
-    /// Require desktop level hardware flag.
-    bool isDesktop_;
-    /// Vertex shader name.
-    String vertexShaderName_;
-    /// Pixel shader name.
-    String pixelShaderName_;
-    /// Vertex shader defines.
-    String vertexShaderDefines_;
-    /// Pixel shader defines.
-    String pixelShaderDefines_;
-    /// Vertex shader define excludes.
-    String vertexShaderDefineExcludes_;
-    /// Pixel shader define excludes.
-    String pixelShaderDefineExcludes_;
-    /// Vertex shaders.
-    Vector<SharedPtr<ShaderVariation> > vertexShaders_;
-    /// Pixel shaders.
-    Vector<SharedPtr<ShaderVariation> > pixelShaders_;
-    /// Vertex shaders with extra defines from the renderpath.
-    HashMap<StringHash, Vector<SharedPtr<ShaderVariation> > > extraVertexShaders_;
-    /// Pixel shaders with extra defines from the renderpath.
-    HashMap<StringHash, Vector<SharedPtr<ShaderVariation> > > extraPixelShaders_;
-    /// Pass name.
-    String name_;
-};
-
-/// %Material technique. Consists of several passes.
-class URHO3D_API Technique : public Resource
-{
-    URHO3D_OBJECT(Technique, Resource);
-
-    friend class Renderer;
-
-public:
-    /// Construct.
-    explicit Technique(Context* context);
-    /// Destruct.
-    ~Technique() override;
-    /// Register object factory.
-    static void RegisterObject(Context* context);
-
-    /// Load resource from stream. May be called from a worker thread. Return true if successful.
-    bool BeginLoad(Deserializer& source) override;
-
-    /// Set whether requires desktop level hardware.
-    void SetIsDesktop(bool enable);
-    /// Create a new pass.
-    Pass* CreatePass(const String& name);
-    /// Remove a pass.
-    void RemovePass(const String& name);
-    /// Reset shader pointers in all passes.
-    void ReleaseShaders();
-    /// Clone the technique. Passes will be deep copied to allow independent modification.
-    SharedPtr<Technique> Clone(const String& cloneName = String::EMPTY) const;
-
-    /// Return whether requires desktop level hardware.
-    bool IsDesktop() const { return isDesktop_; }
-
-    /// Return whether technique is supported by the current hardware.
-    bool IsSupported() const { return !isDesktop_ || desktopSupport_; }
-
-    /// Return whether has a pass.
-    bool HasPass(unsigned passIndex) const { return passIndex < passes_.Size() && passes_[passIndex].Get() != nullptr; }
-
-    /// Return whether has a pass by name. This overload should not be called in time-critical rendering loops; use a pre-acquired pass index instead.
-    bool HasPass(const String& name) const;
-
-    /// Return a pass, or null if not found.
-    Pass* GetPass(unsigned passIndex) const { return passIndex < passes_.Size() ? passes_[passIndex].Get() : nullptr; }
-
-    /// Return a pass by name, or null if not found. This overload should not be called in time-critical rendering loops; use a pre-acquired pass index instead.
-    Pass* GetPass(const String& name) const;
-
-    /// Return a pass that is supported for rendering, or null if not found.
-    Pass* GetSupportedPass(unsigned passIndex) const
-    {
-        Pass* pass = passIndex < passes_.Size() ? passes_[passIndex].Get() : nullptr;
-        return pass && (!pass->IsDesktop() || desktopSupport_) ? pass : nullptr;
-    }
-
-    /// Return a supported pass by name. This overload should not be called in time-critical rendering loops; use a pre-acquired pass index instead.
-    Pass* GetSupportedPass(const String& name) const;
-
-    /// Return number of passes.
-    unsigned GetNumPasses() const;
-    /// Return all pass names.
-    Vector<String> GetPassNames() const;
-    /// Return all passes.
-    PODVector<Pass*> GetPasses() const;
-
-    /// Return a clone with added shader compilation defines. Called internally by Material.
-    SharedPtr<Technique> CloneWithDefines(const String& vsDefines, const String& psDefines);
-
-    /// Return a pass type index by name. Allocate new if not used yet.
-    static unsigned GetPassIndex(const String& passName);
-
-    /// Index for base pass. Initialized once GetPassIndex() has been called for the first time.
-    static unsigned basePassIndex;
-    /// Index for alpha pass. Initialized once GetPassIndex() has been called for the first time.
-    static unsigned alphaPassIndex;
-    /// Index for prepass material pass. Initialized once GetPassIndex() has been called for the first time.
-    static unsigned materialPassIndex;
-    /// Index for deferred G-buffer pass. Initialized once GetPassIndex() has been called for the first time.
-    static unsigned deferredPassIndex;
-    /// Index for per-pixel light pass. Initialized once GetPassIndex() has been called for the first time.
-    static unsigned lightPassIndex;
-    /// Index for lit base pass. Initialized once GetPassIndex() has been called for the first time.
-    static unsigned litBasePassIndex;
-    /// Index for lit alpha pass. Initialized once GetPassIndex() has been called for the first time.
-    static unsigned litAlphaPassIndex;
-    /// Index for shadow pass. Initialized once GetPassIndex() has been called for the first time.
-    static unsigned shadowPassIndex;
-
-private:
-    /// Require desktop GPU flag.
-    bool isDesktop_;
-    /// Cached desktop GPU support flag.
-    bool desktopSupport_;
-    /// Passes.
-    Vector<SharedPtr<Pass> > passes_;
-    /// Cached clones with added shader compilation defines.
-    HashMap<Pair<StringHash, StringHash>, SharedPtr<Technique> > cloneTechniques_;
-
-    /// Pass index assignments.
-    static HashMap<String, unsigned> passIndices;
-};
-
-}
->>>>>>> a476f0c4
+}