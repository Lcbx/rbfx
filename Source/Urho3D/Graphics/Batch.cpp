//
<<<<<<< HEAD
// Copyright (c) 2008-2018 the Urho3D project.
=======
// Copyright (c) 2008-2019 the Urho3D project.
>>>>>>> 82ebd2bd
//
// Permission is hereby granted, free of charge, to any person obtaining a copy
// of this software and associated documentation files (the "Software"), to deal
// in the Software without restriction, including without limitation the rights
// to use, copy, modify, merge, publish, distribute, sublicense, and/or sell
// copies of the Software, and to permit persons to whom the Software is
// furnished to do so, subject to the following conditions:
//
// The above copyright notice and this permission notice shall be included in
// all copies or substantial portions of the Software.
//
// THE SOFTWARE IS PROVIDED "AS IS", WITHOUT WARRANTY OF ANY KIND, EXPRESS OR
// IMPLIED, INCLUDING BUT NOT LIMITED TO THE WARRANTIES OF MERCHANTABILITY,
// FITNESS FOR A PARTICULAR PURPOSE AND NONINFRINGEMENT. IN NO EVENT SHALL THE
// AUTHORS OR COPYRIGHT HOLDERS BE LIABLE FOR ANY CLAIM, DAMAGES OR OTHER
// LIABILITY, WHETHER IN AN ACTION OF CONTRACT, TORT OR OTHERWISE, ARISING FROM,
// OUT OF OR IN CONNECTION WITH THE SOFTWARE OR THE USE OR OTHER DEALINGS IN
// THE SOFTWARE.
//

#include "../Precompiled.h"

#include "../Graphics/Camera.h"
#include "../Graphics/Geometry.h"
#include "../Graphics/Graphics.h"
#include "../Graphics/GraphicsImpl.h"
#include "../Graphics/Material.h"
#include "../Graphics/Renderer.h"
#include "../Graphics/ShaderVariation.h"
#include "../Graphics/Technique.h"
#include "../Graphics/Texture2D.h"
#include "../Graphics/VertexBuffer.h"
#include "../Graphics/View.h"
#include "../Scene/Scene.h"

#include "../DebugNew.h"

namespace Urho3D
{

inline bool CompareBatchesState(Batch* lhs, Batch* rhs)
{
    if (lhs->renderOrder_ != rhs->renderOrder_)
        return lhs->renderOrder_ < rhs->renderOrder_;
    else if (lhs->sortKey_ != rhs->sortKey_)
        return lhs->sortKey_ < rhs->sortKey_;
    else
        return lhs->distance_ < rhs->distance_;
}

inline bool CompareBatchesFrontToBack(Batch* lhs, Batch* rhs)
{
    if (lhs->renderOrder_ != rhs->renderOrder_)
        return lhs->renderOrder_ < rhs->renderOrder_;
    else if (lhs->distance_ != rhs->distance_)
        return lhs->distance_ < rhs->distance_;
    else
        return lhs->sortKey_ < rhs->sortKey_;
}

inline bool CompareBatchesBackToFront(Batch* lhs, Batch* rhs)
{
    if (lhs->renderOrder_ != rhs->renderOrder_)
        return lhs->renderOrder_ < rhs->renderOrder_;
    else if (lhs->distance_ != rhs->distance_)
        return lhs->distance_ > rhs->distance_;
    else
        return lhs->sortKey_ < rhs->sortKey_;
}

inline bool CompareInstancesFrontToBack(const InstanceData& lhs, const InstanceData& rhs)
{
    return lhs.distance_ < rhs.distance_;
}

inline bool CompareBatchGroupOrder(BatchGroup* lhs, BatchGroup* rhs)
{
    return lhs->renderOrder_ < rhs->renderOrder_;
}

void CalculateShadowMatrix(Matrix4& dest, LightBatchQueue* queue, unsigned split, Renderer* renderer)
{
    Camera* shadowCamera = queue->shadowSplits_[split].shadowCamera_;
    const IntRect& viewport = queue->shadowSplits_[split].shadowViewport_;

    const Matrix3x4& shadowView(shadowCamera->GetView());
    Matrix4 shadowProj(shadowCamera->GetGPUProjection());
    Matrix4 texAdjust(Matrix4::IDENTITY);

    Texture2D* shadowMap = queue->shadowMap_;
    if (!shadowMap)
        return;

    auto width = (float)shadowMap->GetWidth();
    auto height = (float)shadowMap->GetHeight();

    Vector3 offset(
        (float)viewport.left_ / width,
        (float)viewport.top_ / height,
        0.0f
    );

    Vector3 scale(
        0.5f * (float)viewport.Width() / width,
        0.5f * (float)viewport.Height() / height,
        1.0f
    );

    // Add pixel-perfect offset if needed by the graphics API
    const Vector2& pixelUVOffset = Graphics::GetPixelUVOffset();
    offset.x_ += scale.x_ + pixelUVOffset.x_ / width;
    offset.y_ += scale.y_ + pixelUVOffset.y_ / height;

<<<<<<< HEAD
#if defined(URHO3D_OPENGL) || defined(URHO3D_BGFX)
#ifdef URHO3D_BGFX
    if (bgfx::getCaps()->originBottomLeft)
    {
#endif
    offset.z_ = 0.5f;
    scale.z_ = 0.5f;
    offset.y_ = 1.0f - offset.y_;
#ifdef URHO3D_BGFX
    } 
    else
        scale.y_ = -scale.y_;
#endif
=======
#ifdef URHO3D_OPENGL
    offset.z_ = 0.5f;
    scale.z_ = 0.5f;
    offset.y_ = 1.0f - offset.y_;
>>>>>>> 82ebd2bd
#else
    scale.y_ = -scale.y_;
#endif

    // If using 4 shadow samples, offset the position diagonally by half pixel
    if (renderer->GetShadowQuality() == SHADOWQUALITY_PCF_16BIT || renderer->GetShadowQuality() == SHADOWQUALITY_PCF_24BIT)
    {
        offset.x_ -= 0.5f / width;
        offset.y_ -= 0.5f / height;
    }
    texAdjust.SetTranslation(offset);
    texAdjust.SetScale(scale);

    dest = texAdjust * shadowProj * shadowView;
}

void CalculateSpotMatrix(Matrix4& dest, Light* light)
{
    Node* lightNode = light->GetNode();
    Matrix3x4 spotView = Matrix3x4(lightNode->GetWorldPosition(), lightNode->GetWorldRotation(), 1.0f).Inverse();
    Matrix4 spotProj(Matrix4::ZERO);
    Matrix4 texAdjust(Matrix4::IDENTITY);

    // Make the projected light slightly smaller than the shadow map to prevent light spill
    float h = 1.005f / tanf(light->GetFov() * M_DEGTORAD * 0.5f);
    float w = h / light->GetAspectRatio();
    spotProj.m00_ = w;
    spotProj.m11_ = h;
    spotProj.m22_ = 1.0f / Max(light->GetRange(), M_EPSILON);
    spotProj.m32_ = 1.0f;

<<<<<<< HEAD
#if defined(URHO3D_OPENGL) || defined(URHO3D_BGFX)
#ifdef URHO3D_BGFX
    if (bgfx::getCaps()->originBottomLeft) {
#endif
        texAdjust.SetTranslation(Vector3(0.5f, 0.5f, 0.5f));
        texAdjust.SetScale(Vector3(0.5f, -0.5f, 0.5f));
#ifdef URHO3D_BGFX
    }
    else
    {
        texAdjust.SetTranslation(Vector3(0.5f, 0.5f, 0.0f));
        texAdjust.SetScale(Vector3(0.5f, -0.5f, 1.0f));
    }
#endif
=======
#ifdef URHO3D_OPENGL
    texAdjust.SetTranslation(Vector3(0.5f, 0.5f, 0.5f));
    texAdjust.SetScale(Vector3(0.5f, -0.5f, 0.5f));
>>>>>>> 82ebd2bd
#else
    texAdjust.SetTranslation(Vector3(0.5f, 0.5f, 0.0f));
    texAdjust.SetScale(Vector3(0.5f, -0.5f, 1.0f));
#endif

    dest = texAdjust * spotProj * spotView;
}

void Batch::CalculateSortKey()
{
    auto shaderID = (unsigned)(
        ((*((unsigned*)&vertexShader_) / sizeof(ShaderVariation)) + (*((unsigned*)&pixelShader_) / sizeof(ShaderVariation))) &
<<<<<<< HEAD
        0x7fff);
    if (!isBase_)
        shaderID |= 0x8000;

    auto lightQueueID = (unsigned)((*((unsigned*)&lightQueue_) / sizeof(LightBatchQueue)) & 0xffff);
    auto materialID = (unsigned)((*((unsigned*)&material_) / sizeof(Material)) & 0xffff);
    auto geometryID = (unsigned)((*((unsigned*)&geometry_) / sizeof(Geometry)) & 0xffff);

    sortKey_ = (((unsigned long long)shaderID) << 48) | (((unsigned long long)lightQueueID) << 32) |
               (((unsigned long long)materialID) << 16) | geometryID;
=======
        0x7fffu);
    if (!isBase_)
        shaderID |= 0x8000;

    auto lightQueueID = (unsigned)((*((unsigned*)&lightQueue_) / sizeof(LightBatchQueue)) & 0xffffu);
    auto materialID = (unsigned)((*((unsigned*)&material_) / sizeof(Material)) & 0xffffu);
    auto geometryID = (unsigned)((*((unsigned*)&geometry_) / sizeof(Geometry)) & 0xffffu);

    sortKey_ = (((unsigned long long)shaderID) << 48u) | (((unsigned long long)lightQueueID) << 32u) |
               (((unsigned long long)materialID) << 16u) | geometryID;
>>>>>>> 82ebd2bd
}

void Batch::Prepare(View* view, Camera* camera, bool setModelTransform, bool allowDepthWrite) const
{
    if (!vertexShader_ || !pixelShader_)
        return;

    Graphics* graphics = view->GetGraphics();
    Renderer* renderer = view->GetRenderer();
    Node* cameraNode = camera ? camera->GetNode() : nullptr;
    Light* light = lightQueue_ ? lightQueue_->light_ : nullptr;
    Texture2D* shadowMap = lightQueue_ ? lightQueue_->shadowMap_ : nullptr;

    // Set shaders first. The available shader parameters and their register/uniform positions depend on the currently set shaders
    graphics->SetShaders(vertexShader_, pixelShader_);

    // Set pass / material-specific renderstates
    if (pass_ && material_)
    {
        BlendMode blend = pass_->GetBlendMode();
        // Turn additive blending into subtract if the light is negative
        if (light && light->IsNegative())
        {
            if (blend == BLEND_ADD)
                blend = BLEND_SUBTRACT;
            else if (blend == BLEND_ADDALPHA)
                blend = BLEND_SUBTRACTALPHA;
        }
        graphics->SetBlendMode(blend, pass_->GetAlphaToCoverage() || material_->GetAlphaToCoverage());
        graphics->SetLineAntiAlias(material_->GetLineAntiAlias());

        bool isShadowPass = pass_->GetIndex() == Technique::shadowPassIndex;
        CullMode effectiveCullMode = pass_->GetCullMode();
        // Get cull mode from material if pass doesn't override it
        if (effectiveCullMode == MAX_CULLMODES)
            effectiveCullMode = isShadowPass ? material_->GetShadowCullMode() : material_->GetCullMode();

        renderer->SetCullMode(effectiveCullMode, camera);
        if (!isShadowPass)
        {
            const BiasParameters& depthBias = material_->GetDepthBias();
            graphics->SetDepthBias(depthBias.constantBias_, depthBias.slopeScaledBias_);
        }

        // Use the "least filled" fill mode combined from camera & material
        graphics->SetFillMode((FillMode)(Max(camera->GetFillMode(), material_->GetFillMode())));
        graphics->SetDepthTest(pass_->GetDepthTestMode());
        graphics->SetDepthWrite(pass_->GetDepthWrite() && allowDepthWrite);
    }

    // Set global (per-frame) shader parameters
    if (graphics->NeedParameterUpdate(SP_FRAME, nullptr))
        view->SetGlobalShaderParameters();

    // Set camera & viewport shader parameters
    auto cameraHash = (unsigned)(size_t)camera;
    IntRect viewport = graphics->GetViewport();
    IntVector2 viewSize = IntVector2(viewport.Width(), viewport.Height());
<<<<<<< HEAD
    auto viewportHash = (unsigned)(viewSize.x_ | (viewSize.y_ << 16));
=======
    auto viewportHash = (unsigned)viewSize.x_ | (unsigned)viewSize.y_ << 16u;
>>>>>>> 82ebd2bd
    if (graphics->NeedParameterUpdate(SP_CAMERA, reinterpret_cast<const void*>(cameraHash + viewportHash)))
    {
        view->SetCameraShaderParameters(camera);
        // During renderpath commands the G-Buffer or viewport texture is assumed to always be viewport-sized
        view->SetGBufferShaderParameters(viewSize, IntRect(0, 0, viewSize.x_, viewSize.y_));
    }

    // Set model or skinning transforms
    if (setModelTransform && graphics->NeedParameterUpdate(SP_OBJECT, worldTransform_))
    {
        if (geometryType_ == GEOM_SKINNED)
        {
<<<<<<< HEAD
#ifdef URHO3D_BGFX
            // We need to pad out the bones to Matrix4 for BGFX.
            for (unsigned i = 0; i < numWorldTransforms_; ++i)
                renderer->SetBoneMatrix(i, (worldTransform_ + i)->ToMatrix4());
            bgfx::setTransform(renderer->GetBoneMatrices(), numWorldTransforms_);
#else
            graphics->SetShaderParameter(VSP_SKINMATRICES, reinterpret_cast<const float*>(worldTransform_),
                12 * numWorldTransforms_);
#endif
        }
        else
#ifdef URHO3D_BGFX
            bgfx::setTransform(*worldTransform_->ToMatrix4().Data());
#else
            graphics->SetShaderParameter(VSP_MODEL, *worldTransform_);
#endif
=======
            graphics->SetShaderParameter(VSP_SKINMATRICES, reinterpret_cast<const float*>(worldTransform_),
                12 * numWorldTransforms_);
        }
        else
            graphics->SetShaderParameter(VSP_MODEL, *worldTransform_);
>>>>>>> 82ebd2bd

        // Set the orientation for billboards, either from the object itself or from the camera
        if (geometryType_ == GEOM_BILLBOARD)
        {
            if (numWorldTransforms_ > 1)
                graphics->SetShaderParameter(VSP_BILLBOARDROT, worldTransform_[1].RotationMatrix());
            else
                graphics->SetShaderParameter(VSP_BILLBOARDROT, cameraNode->GetWorldRotation().RotationMatrix());
        }
    }

    // Set zone-related shader parameters
    BlendMode blend = graphics->GetBlendMode();
    // If the pass is additive, override fog color to black so that shaders do not need a separate additive path
    bool overrideFogColorToBlack = blend == BLEND_ADD || blend == BLEND_ADDALPHA;
    auto zoneHash = (unsigned)(size_t)zone_;
    if (overrideFogColorToBlack)
        zoneHash += 0x80000000;
    if (zone_ && graphics->NeedParameterUpdate(SP_ZONE, reinterpret_cast<const void*>(zoneHash)))
    {
        graphics->SetShaderParameter(VSP_AMBIENTSTARTCOLOR, zone_->GetAmbientStartColor());
        graphics->SetShaderParameter(VSP_AMBIENTENDCOLOR,
            zone_->GetAmbientEndColor().ToVector4() - zone_->GetAmbientStartColor().ToVector4());

        const BoundingBox& box = zone_->GetBoundingBox();
        Vector3 boxSize = box.Size();
        Matrix3x4 adjust(Matrix3x4::IDENTITY);
        adjust.SetScale(Vector3(1.0f / boxSize.x_, 1.0f / boxSize.y_, 1.0f / boxSize.z_));
        adjust.SetTranslation(Vector3(0.5f, 0.5f, 0.5f));
        Matrix3x4 zoneTransform = adjust * zone_->GetInverseWorldTransform();
        graphics->SetShaderParameter(VSP_ZONE, zoneTransform);

        graphics->SetShaderParameter(PSP_AMBIENTCOLOR, zone_->GetAmbientColor());
        graphics->SetShaderParameter(PSP_FOGCOLOR, overrideFogColorToBlack ? Color::BLACK : zone_->GetFogColor());
        graphics->SetShaderParameter(PSP_ZONEMIN, zone_->GetBoundingBox().min_);
        graphics->SetShaderParameter(PSP_ZONEMAX, zone_->GetBoundingBox().max_);

        float farClip = camera->GetFarClip();
        float fogStart = Min(zone_->GetFogStart(), farClip);
        float fogEnd = Min(zone_->GetFogEnd(), farClip);
        if (fogStart >= fogEnd * (1.0f - M_LARGE_EPSILON))
            fogStart = fogEnd * (1.0f - M_LARGE_EPSILON);
        float fogRange = Max(fogEnd - fogStart, M_EPSILON);
        Vector4 fogParams(fogEnd / farClip, farClip / fogRange, 0.0f, 0.0f);

        Node* zoneNode = zone_->GetNode();
        if (zone_->GetHeightFog() && zoneNode)
        {
            Vector3 worldFogHeightVec = zoneNode->GetWorldTransform() * Vector3(0.0f, zone_->GetFogHeight(), 0.0f);
            fogParams.z_ = worldFogHeightVec.y_;
            fogParams.w_ = zone_->GetFogHeightScale() / Max(zoneNode->GetWorldScale().y_, M_EPSILON);
        }

        graphics->SetShaderParameter(PSP_FOGPARAMS, fogParams);
    }

    // Set light-related shader parameters
    if (lightQueue_)
    {
        if (light && graphics->NeedParameterUpdate(SP_LIGHT, lightQueue_))
        {
            Node* lightNode = light->GetNode();
            float atten = 1.0f / Max(light->GetRange(), M_EPSILON);
            Vector3 lightDir(lightNode->GetWorldRotation() * Vector3::BACK);
            Vector4 lightPos(lightNode->GetWorldPosition(), atten);

            graphics->SetShaderParameter(VSP_LIGHTDIR, lightDir);
            graphics->SetShaderParameter(VSP_LIGHTPOS, lightPos);

            if (graphics->HasShaderParameter(VSP_LIGHTMATRICES))
            {
                switch (light->GetLightType())
                {
                case LIGHT_DIRECTIONAL:
                    {
                        Matrix4 shadowMatrices[MAX_CASCADE_SPLITS];
                        unsigned numSplits = Min(MAX_CASCADE_SPLITS, lightQueue_->shadowSplits_.Size());

                        for (unsigned i = 0; i < numSplits; ++i)
                            CalculateShadowMatrix(shadowMatrices[i], lightQueue_, i, renderer);

                        graphics->SetShaderParameter(VSP_LIGHTMATRICES, shadowMatrices[0].Data(), 16 * numSplits);
                    }
                    break;

                case LIGHT_SPOT:
                    {
                        Matrix4 shadowMatrices[2];

                        CalculateSpotMatrix(shadowMatrices[0], light);
                        bool isShadowed = shadowMap && graphics->HasTextureUnit(TU_SHADOWMAP);
                        if (isShadowed)
                            CalculateShadowMatrix(shadowMatrices[1], lightQueue_, 0, renderer);

                        graphics->SetShaderParameter(VSP_LIGHTMATRICES, shadowMatrices[0].Data(), isShadowed ? 32 : 16);
                    }
                    break;

                case LIGHT_POINT:
                    {
                        Matrix4 lightVecRot(lightNode->GetWorldRotation().RotationMatrix());
                        // HLSL compiler will pack the parameters as if the matrix is only 3x4, so must be careful to not overwrite
                        // the next parameter
<<<<<<< HEAD
#if defined(URHO3D_OPENGL) || defined(URHO3D_BGFX)
=======
#ifdef URHO3D_OPENGL
>>>>>>> 82ebd2bd
                        graphics->SetShaderParameter(VSP_LIGHTMATRICES, lightVecRot.Data(), 16);
#else
                        graphics->SetShaderParameter(VSP_LIGHTMATRICES, lightVecRot.Data(), 12);
#endif
                    }
                    break;
                }
            }

            float fade = 1.0f;
            float fadeEnd = light->GetDrawDistance();
            float fadeStart = light->GetFadeDistance();

            // Do fade calculation for light if both fade & draw distance defined
            if (light->GetLightType() != LIGHT_DIRECTIONAL && fadeEnd > 0.0f && fadeStart > 0.0f && fadeStart < fadeEnd)
                fade = Min(1.0f - (light->GetDistance() - fadeStart) / (fadeEnd - fadeStart), 1.0f);

            // Negative lights will use subtract blending, so write absolute RGB values to the shader parameter
            graphics->SetShaderParameter(PSP_LIGHTCOLOR, Color(light->GetEffectiveColor().Abs(),
                light->GetEffectiveSpecularIntensity()) * fade);
            graphics->SetShaderParameter(PSP_LIGHTDIR, lightDir);
            graphics->SetShaderParameter(PSP_LIGHTPOS, lightPos);
            graphics->SetShaderParameter(PSP_LIGHTRAD, light->GetRadius());
            graphics->SetShaderParameter(PSP_LIGHTLENGTH, light->GetLength());

            if (graphics->HasShaderParameter(PSP_LIGHTMATRICES))
            {
                switch (light->GetLightType())
                {
                case LIGHT_DIRECTIONAL:
                    {
                        Matrix4 shadowMatrices[MAX_CASCADE_SPLITS];
                        unsigned numSplits = Min(MAX_CASCADE_SPLITS, lightQueue_->shadowSplits_.Size());

                        for (unsigned i = 0; i < numSplits; ++i)
                            CalculateShadowMatrix(shadowMatrices[i], lightQueue_, i, renderer);

                        graphics->SetShaderParameter(PSP_LIGHTMATRICES, shadowMatrices[0].Data(), 16 * numSplits);
                    }
                    break;

                case LIGHT_SPOT:
                    {
                        Matrix4 shadowMatrices[2];

                        CalculateSpotMatrix(shadowMatrices[0], light);
                        bool isShadowed = lightQueue_->shadowMap_ != nullptr;
                        if (isShadowed)
                            CalculateShadowMatrix(shadowMatrices[1], lightQueue_, 0, renderer);

                        graphics->SetShaderParameter(PSP_LIGHTMATRICES, shadowMatrices[0].Data(), isShadowed ? 32 : 16);
                    }
                    break;

                case LIGHT_POINT:
                    {
                        Matrix4 lightVecRot(lightNode->GetWorldRotation().RotationMatrix());
                        // HLSL compiler will pack the parameters as if the matrix is only 3x4, so must be careful to not overwrite
                        // the next parameter
<<<<<<< HEAD
#if defined(URHO3D_OPENGL) || defined(URHO3D_BGFX)
=======
#ifdef URHO3D_OPENGL
>>>>>>> 82ebd2bd
                        graphics->SetShaderParameter(PSP_LIGHTMATRICES, lightVecRot.Data(), 16);
#else
                        graphics->SetShaderParameter(PSP_LIGHTMATRICES, lightVecRot.Data(), 12);
#endif
                    }
                    break;
                }
            }

            // Set shadow mapping shader parameters
            if (shadowMap)
            {
                {
                    // Calculate point light shadow sampling offsets (unrolled cube map)
                    auto faceWidth = (unsigned)(shadowMap->GetWidth() / 2);
                    auto faceHeight = (unsigned)(shadowMap->GetHeight() / 3);
                    auto width = (float)shadowMap->GetWidth();
                    auto height = (float)shadowMap->GetHeight();
#ifdef URHO3D_OPENGL
                    float mulX = (float)(faceWidth - 3) / width;
                    float mulY = (float)(faceHeight - 3) / height;
                    float addX = 1.5f / width;
                    float addY = 1.5f / height;
#else
                    float mulX = (float)(faceWidth - 4) / width;
                    float mulY = (float)(faceHeight - 4) / height;
                    float addX = 2.5f / width;
                    float addY = 2.5f / height;
#endif
                    // If using 4 shadow samples, offset the position diagonally by half pixel
                    if (renderer->GetShadowQuality() == SHADOWQUALITY_PCF_16BIT || renderer->GetShadowQuality() == SHADOWQUALITY_PCF_24BIT)
                    {
                        addX -= 0.5f / width;
                        addY -= 0.5f / height;
                    }
                    graphics->SetShaderParameter(PSP_SHADOWCUBEADJUST, Vector4(mulX, mulY, addX, addY));
                }

                {
                    // Calculate shadow camera depth parameters for point light shadows and shadow fade parameters for
                    //  directional light shadows, stored in the same uniform
                    Camera* shadowCamera = lightQueue_->shadowSplits_[0].shadowCamera_;
                    float nearClip = shadowCamera->GetNearClip();
                    float farClip = shadowCamera->GetFarClip();
                    float q = farClip / (farClip - nearClip);
                    float r = -q * nearClip;

                    const CascadeParameters& parameters = light->GetShadowCascade();
                    float viewFarClip = camera->GetFarClip();
                    float shadowRange = parameters.GetShadowRange();
                    float fadeStart = parameters.fadeStart_ * shadowRange / viewFarClip;
                    float fadeEnd = shadowRange / viewFarClip;
                    float fadeRange = fadeEnd - fadeStart;

                    graphics->SetShaderParameter(PSP_SHADOWDEPTHFADE, Vector4(q, r, fadeStart, 1.0f / fadeRange));
                }

                {
                    float intensity = light->GetShadowIntensity();
                    float fadeStart = light->GetShadowFadeDistance();
                    float fadeEnd = light->GetShadowDistance();
                    if (fadeStart > 0.0f && fadeEnd > 0.0f && fadeEnd > fadeStart)
                        intensity =
                            Lerp(intensity, 1.0f, Clamp((light->GetDistance() - fadeStart) / (fadeEnd - fadeStart), 0.0f, 1.0f));
                    float pcfValues = (1.0f - intensity);
                    float samples = 1.0f;
                    if (renderer->GetShadowQuality() == SHADOWQUALITY_PCF_16BIT || renderer->GetShadowQuality() == SHADOWQUALITY_PCF_24BIT)
                        samples = 4.0f;
                    graphics->SetShaderParameter(PSP_SHADOWINTENSITY, Vector4(pcfValues / samples, intensity, 0.0f, 0.0f));
                }

                float sizeX = 1.0f / (float)shadowMap->GetWidth();
                float sizeY = 1.0f / (float)shadowMap->GetHeight();
                graphics->SetShaderParameter(PSP_SHADOWMAPINVSIZE, Vector2(sizeX, sizeY));

                Vector4 lightSplits(M_LARGE_VALUE, M_LARGE_VALUE, M_LARGE_VALUE, M_LARGE_VALUE);
                if (lightQueue_->shadowSplits_.Size() > 1)
                    lightSplits.x_ = lightQueue_->shadowSplits_[0].farSplit_ / camera->GetFarClip();
                if (lightQueue_->shadowSplits_.Size() > 2)
                    lightSplits.y_ = lightQueue_->shadowSplits_[1].farSplit_ / camera->GetFarClip();
                if (lightQueue_->shadowSplits_.Size() > 3)
                    lightSplits.z_ = lightQueue_->shadowSplits_[2].farSplit_ / camera->GetFarClip();

                graphics->SetShaderParameter(PSP_SHADOWSPLITS, lightSplits);

                if (graphics->HasShaderParameter(PSP_VSMSHADOWPARAMS))
                    graphics->SetShaderParameter(PSP_VSMSHADOWPARAMS, renderer->GetVSMShadowParameters());

                if (light->GetShadowBias().normalOffset_ > 0.0f)
                {
                    Vector4 normalOffsetScale(Vector4::ZERO);

                    // Scale normal offset strength with the width of the shadow camera view
                    if (light->GetLightType() != LIGHT_DIRECTIONAL)
                    {
                        Camera* shadowCamera = lightQueue_->shadowSplits_[0].shadowCamera_;
                        normalOffsetScale.x_ = 2.0f * tanf(shadowCamera->GetFov() * M_DEGTORAD * 0.5f) * shadowCamera->GetFarClip();
                    }
                    else
                    {
                        normalOffsetScale.x_ = lightQueue_->shadowSplits_[0].shadowCamera_->GetOrthoSize();
                        if (lightQueue_->shadowSplits_.Size() > 1)
                            normalOffsetScale.y_ = lightQueue_->shadowSplits_[1].shadowCamera_->GetOrthoSize();
                        if (lightQueue_->shadowSplits_.Size() > 2)
                            normalOffsetScale.z_ = lightQueue_->shadowSplits_[2].shadowCamera_->GetOrthoSize();
                        if (lightQueue_->shadowSplits_.Size() > 3)
                            normalOffsetScale.w_ = lightQueue_->shadowSplits_[3].shadowCamera_->GetOrthoSize();
                    }

                    normalOffsetScale *= light->GetShadowBias().normalOffset_;
#ifdef GL_ES_VERSION_2_0
                    normalOffsetScale *= renderer->GetMobileNormalOffsetMul();
#endif
                    graphics->SetShaderParameter(VSP_NORMALOFFSETSCALE, normalOffsetScale);
                    graphics->SetShaderParameter(PSP_NORMALOFFSETSCALE, normalOffsetScale);
                }
            }
        }
        else if (lightQueue_->vertexLights_.Size() && graphics->HasShaderParameter(VSP_VERTEXLIGHTS) &&
                 graphics->NeedParameterUpdate(SP_LIGHT, lightQueue_))
        {
            Vector4 vertexLights[MAX_VERTEX_LIGHTS * 3];
            const PODVector<Light*>& lights = lightQueue_->vertexLights_;

            for (unsigned i = 0; i < lights.Size(); ++i)
            {
                Light* vertexLight = lights[i];
                Node* vertexLightNode = vertexLight->GetNode();
                LightType type = vertexLight->GetLightType();

                // Attenuation
                float invRange, cutoff, invCutoff;
                if (type == LIGHT_DIRECTIONAL)
                    invRange = 0.0f;
                else
                    invRange = 1.0f / Max(vertexLight->GetRange(), M_EPSILON);
                if (type == LIGHT_SPOT)
                {
                    cutoff = Cos(vertexLight->GetFov() * 0.5f);
                    invCutoff = 1.0f / (1.0f - cutoff);
                }
                else
                {
                    cutoff = -1.0f;
                    invCutoff = 1.0f;
                }

                // Color
                float fade = 1.0f;
                float fadeEnd = vertexLight->GetDrawDistance();
                float fadeStart = vertexLight->GetFadeDistance();

                // Do fade calculation for light if both fade & draw distance defined
                if (vertexLight->GetLightType() != LIGHT_DIRECTIONAL && fadeEnd > 0.0f && fadeStart > 0.0f && fadeStart < fadeEnd)
                    fade = Min(1.0f - (vertexLight->GetDistance() - fadeStart) / (fadeEnd - fadeStart), 1.0f);

                Color color = vertexLight->GetEffectiveColor() * fade;
                vertexLights[i * 3] = Vector4(color.r_, color.g_, color.b_, invRange);

                // Direction
                vertexLights[i * 3 + 1] = Vector4(-(vertexLightNode->GetWorldDirection()), cutoff);

                // Position
                vertexLights[i * 3 + 2] = Vector4(vertexLightNode->GetWorldPosition(), invCutoff);
            }

            graphics->SetShaderParameter(VSP_VERTEXLIGHTS, vertexLights[0].Data(), lights.Size() * 3 * 4);
        }
    }

    // Set zone texture if necessary
#ifndef GL_ES_VERSION_2_0
    if (zone_ && graphics->HasTextureUnit(TU_ZONE))
        graphics->SetTexture(TU_ZONE, zone_->GetZoneTexture());
#else
    // On OpenGL ES set the zone texture to the environment unit instead
    if (zone_ && zone_->GetZoneTexture() && graphics->HasTextureUnit(TU_ENVIRONMENT))
        graphics->SetTexture(TU_ENVIRONMENT, zone_->GetZoneTexture());
#endif

    // Set material-specific shader parameters and textures
    if (material_)
    {
        if (graphics->NeedParameterUpdate(SP_MATERIAL, reinterpret_cast<const void*>(material_->GetShaderParameterHash())))
        {
            const HashMap<StringHash, MaterialShaderParameter>& parameters = material_->GetShaderParameters();
            for (HashMap<StringHash, MaterialShaderParameter>::ConstIterator i = parameters.Begin(); i != parameters.End(); ++i)
                graphics->SetShaderParameter(i->first_, i->second_.value_);
        }

        const HashMap<TextureUnit, SharedPtr<Texture> >& textures = material_->GetTextures();
        for (HashMap<TextureUnit, SharedPtr<Texture> >::ConstIterator i = textures.Begin(); i != textures.End(); ++i)
        {
            if (graphics->HasTextureUnit(i->first_))
                graphics->SetTexture(i->first_, i->second_.Get());
        }
    }

    // Set light-related textures
    if (light)
    {
        if (shadowMap && graphics->HasTextureUnit(TU_SHADOWMAP))
            graphics->SetTexture(TU_SHADOWMAP, shadowMap);
        if (graphics->HasTextureUnit(TU_LIGHTRAMP))
        {
            Texture* rampTexture = light->GetRampTexture();
            if (!rampTexture)
                rampTexture = renderer->GetDefaultLightRamp();
            graphics->SetTexture(TU_LIGHTRAMP, rampTexture);
        }
        if (graphics->HasTextureUnit(TU_LIGHTSHAPE))
        {
            Texture* shapeTexture = light->GetShapeTexture();
            if (!shapeTexture && light->GetLightType() == LIGHT_SPOT)
                shapeTexture = renderer->GetDefaultLightSpot();
            graphics->SetTexture(TU_LIGHTSHAPE, shapeTexture);
        }
    }
}

void Batch::Draw(View* view, Camera* camera, bool allowDepthWrite) const
{
    if (!geometry_->IsEmpty())
    {
        Prepare(view, camera, true, allowDepthWrite);
        geometry_->Draw(view->GetGraphics());
    }
}

void BatchGroup::SetInstancingData(void* lockedData, unsigned stride, unsigned& freeIndex)
{
    // Do not use up buffer space if not going to draw as instanced
    if (geometryType_ != GEOM_INSTANCED)
        return;

    startIndex_ = freeIndex;
    unsigned char* buffer = static_cast<unsigned char*>(lockedData) + startIndex_ * stride;

    for (unsigned i = 0; i < instances_.Size(); ++i)
    {
        const InstanceData& instance = instances_[i];

        memcpy(buffer, instance.worldTransform_, sizeof(Matrix3x4));
        if (instance.instancingData_)
            memcpy(buffer + sizeof(Matrix3x4), instance.instancingData_, stride - sizeof(Matrix3x4));

        buffer += stride;
    }

    freeIndex += instances_.Size();
}

void BatchGroup::Draw(View* view, Camera* camera, bool allowDepthWrite) const
{
    Graphics* graphics = view->GetGraphics();
    Renderer* renderer = view->GetRenderer();

    if (instances_.Size() && !geometry_->IsEmpty())
    {
        // Draw as individual objects if instancing not supported or could not fill the instancing buffer
        VertexBuffer* instanceBuffer = renderer->GetInstancingBuffer();
        if (!instanceBuffer || geometryType_ != GEOM_INSTANCED || startIndex_ == M_MAX_UNSIGNED)
        {
<<<<<<< HEAD
#ifndef URHO3D_BGFX
            Batch::Prepare(view, camera, false, allowDepthWrite);
#endif
=======
            Batch::Prepare(view, camera, false, allowDepthWrite);

>>>>>>> 82ebd2bd
            graphics->SetIndexBuffer(geometry_->GetIndexBuffer());
            graphics->SetVertexBuffers(geometry_->GetVertexBuffers());

            for (unsigned i = 0; i < instances_.Size(); ++i)
            {
<<<<<<< HEAD
#ifndef URHO3D_BGFX
                if (graphics->NeedParameterUpdate(SP_OBJECT, instances_[i].worldTransform_))
                    graphics->SetShaderParameter(VSP_MODEL, *instances_[i].worldTransform_);
#else
                Batch::Prepare(view, camera, false, allowDepthWrite);
                if (graphics->NeedParameterUpdate(SP_OBJECT, instances_[i].worldTransform_))
                {
                    const Matrix3x4 &transform = *instances_[i].worldTransform_;
                    bgfx::setTransform(transform.ToMatrix4().Data());
                }
                // BGFX will sort internally.
                graphics->GetImpl()->SetDrawDistance((uint32_t)instances_[i].distance_);
#endif
=======
                if (graphics->NeedParameterUpdate(SP_OBJECT, instances_[i].worldTransform_))
                    graphics->SetShaderParameter(VSP_MODEL, *instances_[i].worldTransform_);

>>>>>>> 82ebd2bd
                graphics->Draw(geometry_->GetPrimitiveType(), geometry_->GetIndexStart(), geometry_->GetIndexCount(),
                    geometry_->GetVertexStart(), geometry_->GetVertexCount());
            }
        }
        else
        {
            Batch::Prepare(view, camera, false, allowDepthWrite);
<<<<<<< HEAD
#ifdef URHO3D_BGFX
            graphics->SetIndexBuffer(geometry_->GetIndexBuffer());
            graphics->SetVertexBuffers(geometry_->GetVertexBuffers(), startIndex_);
            graphics->GetImpl()->SetInstanceBuffer(instanceBuffer);
            graphics->GetImpl()->SetDrawDistance(0);
#else
=======

>>>>>>> 82ebd2bd
            // Get the geometry vertex buffers, then add the instancing stream buffer
            // Hack: use a const_cast to avoid dynamic allocation of new temp vectors
            auto& vertexBuffers = const_cast<Vector<SharedPtr<VertexBuffer> >&>(
                geometry_->GetVertexBuffers());
            vertexBuffers.Push(SharedPtr<VertexBuffer>(instanceBuffer));
<<<<<<< HEAD
            graphics->SetIndexBuffer(geometry_->GetIndexBuffer());
            graphics->SetVertexBuffers(vertexBuffers, startIndex_);
#endif
            graphics->DrawInstanced(geometry_->GetPrimitiveType(), geometry_->GetIndexStart(), geometry_->GetIndexCount(),
                geometry_->GetVertexStart(), geometry_->GetVertexCount(), instances_.Size());

#ifndef URHO3D_BGFX
            // Remove the instancing buffer & element mask now
            vertexBuffers.Pop();
#endif
=======

            graphics->SetIndexBuffer(geometry_->GetIndexBuffer());
            graphics->SetVertexBuffers(vertexBuffers, startIndex_);
            graphics->DrawInstanced(geometry_->GetPrimitiveType(), geometry_->GetIndexStart(), geometry_->GetIndexCount(),
                geometry_->GetVertexStart(), geometry_->GetVertexCount(), instances_.Size());

            // Remove the instancing buffer & element mask now
            vertexBuffers.Pop();
>>>>>>> 82ebd2bd
        }
    }
}

unsigned BatchGroupKey::ToHash() const
{
    return (unsigned)((size_t)zone_ / sizeof(Zone) + (size_t)lightQueue_ / sizeof(LightBatchQueue) + (size_t)pass_ / sizeof(Pass) +
                      (size_t)material_ / sizeof(Material) + (size_t)geometry_ / sizeof(Geometry)) + renderOrder_;
}

void BatchQueue::Clear(int maxSortedInstances)
{
    batches_.Clear();
    sortedBatches_.Clear();
    batchGroups_.Clear();
    maxSortedInstances_ = (unsigned)maxSortedInstances;
}

void BatchQueue::SortBackToFront()
{
    sortedBatches_.Resize(batches_.Size());

    for (unsigned i = 0; i < batches_.Size(); ++i)
        sortedBatches_[i] = &batches_[i];

    Sort(sortedBatches_.Begin(), sortedBatches_.End(), CompareBatchesBackToFront);

    sortedBatchGroups_.Resize(batchGroups_.Size());

    unsigned index = 0;
    for (HashMap<BatchGroupKey, BatchGroup>::Iterator i = batchGroups_.Begin(); i != batchGroups_.End(); ++i)
        sortedBatchGroups_[index++] = &i->second_;

    Sort(sortedBatchGroups_.Begin(), sortedBatchGroups_.End(), CompareBatchGroupOrder);
}

void BatchQueue::SortFrontToBack()
{
    sortedBatches_.Clear();

    for (unsigned i = 0; i < batches_.Size(); ++i)
        sortedBatches_.Push(&batches_[i]);

    SortFrontToBack2Pass(sortedBatches_);

    // Sort each group front to back
    for (HashMap<BatchGroupKey, BatchGroup>::Iterator i = batchGroups_.Begin(); i != batchGroups_.End(); ++i)
    {
        if (i->second_.instances_.Size() <= maxSortedInstances_)
        {
            Sort(i->second_.instances_.Begin(), i->second_.instances_.End(), CompareInstancesFrontToBack);
            if (i->second_.instances_.Size())
                i->second_.distance_ = i->second_.instances_[0].distance_;
        }
        else
        {
            float minDistance = M_INFINITY;
            for (PODVector<InstanceData>::ConstIterator j = i->second_.instances_.Begin(); j != i->second_.instances_.End(); ++j)
                minDistance = Min(minDistance, j->distance_);
            i->second_.distance_ = minDistance;
        }
    }

    sortedBatchGroups_.Resize(batchGroups_.Size());

    unsigned index = 0;
    for (HashMap<BatchGroupKey, BatchGroup>::Iterator i = batchGroups_.Begin(); i != batchGroups_.End(); ++i)
        sortedBatchGroups_[index++] = &i->second_;

    SortFrontToBack2Pass(reinterpret_cast<PODVector<Batch*>& >(sortedBatchGroups_));
}

void BatchQueue::SortFrontToBack2Pass(PODVector<Batch*>& batches)
{
    // Mobile devices likely use a tiled deferred approach, with which front-to-back sorting is irrelevant. The 2-pass
    // method is also time consuming, so just sort with state having priority
<<<<<<< HEAD
#if defined(GL_ES_VERSION_2_0)
    Sort(batches.Begin(), batches.End(), CompareBatchesState);
#elif defined(URHO3D_BGFX)
    // BGFX will sort internally.
=======
#ifdef GL_ES_VERSION_2_0
    Sort(batches.Begin(), batches.End(), CompareBatchesState);
>>>>>>> 82ebd2bd
#else
    // For desktop, first sort by distance and remap shader/material/geometry IDs in the sort key
    Sort(batches.Begin(), batches.End(), CompareBatchesFrontToBack);

    unsigned freeShaderID = 0;
    unsigned short freeMaterialID = 0;
    unsigned short freeGeometryID = 0;

    for (PODVector<Batch*>::Iterator i = batches.Begin(); i != batches.End(); ++i)
    {
        Batch* batch = *i;

<<<<<<< HEAD
        auto shaderID = (unsigned)(batch->sortKey_ >> 32);
=======
        auto shaderID = (unsigned)(batch->sortKey_ >> 32u);
>>>>>>> 82ebd2bd
        HashMap<unsigned, unsigned>::ConstIterator j = shaderRemapping_.Find(shaderID);
        if (j != shaderRemapping_.End())
            shaderID = j->second_;
        else
        {
            shaderID = shaderRemapping_[shaderID] = freeShaderID | (shaderID & 0x80000000);
            ++freeShaderID;
        }

<<<<<<< HEAD
        auto materialID = (unsigned short)(batch->sortKey_ & 0xffff0000);
=======
        auto materialID = (unsigned short)((batch->sortKey_ & 0xffff0000) >> 16u);
>>>>>>> 82ebd2bd
        HashMap<unsigned short, unsigned short>::ConstIterator k = materialRemapping_.Find(materialID);
        if (k != materialRemapping_.End())
            materialID = k->second_;
        else
        {
            materialID = materialRemapping_[materialID] = freeMaterialID;
            ++freeMaterialID;
        }

<<<<<<< HEAD
        auto geometryID = (unsigned short)(batch->sortKey_ & 0xffff);
=======
        auto geometryID = (unsigned short)(batch->sortKey_ & 0xffffu);
>>>>>>> 82ebd2bd
        HashMap<unsigned short, unsigned short>::ConstIterator l = geometryRemapping_.Find(geometryID);
        if (l != geometryRemapping_.End())
            geometryID = l->second_;
        else
        {
            geometryID = geometryRemapping_[geometryID] = freeGeometryID;
            ++freeGeometryID;
        }

<<<<<<< HEAD
        batch->sortKey_ = (((unsigned long long)shaderID) << 32) | (((unsigned long long)materialID) << 16) | geometryID;
=======
        batch->sortKey_ = (((unsigned long long)shaderID) << 32u) | (((unsigned long long)materialID) << 16u) | geometryID;
>>>>>>> 82ebd2bd
    }

    shaderRemapping_.Clear();
    materialRemapping_.Clear();
    geometryRemapping_.Clear();

    // Finally sort again with the rewritten ID's
    Sort(batches.Begin(), batches.End(), CompareBatchesState);
#endif
}

void BatchQueue::SetInstancingData(void* lockedData, unsigned stride, unsigned& freeIndex)
{
    for (HashMap<BatchGroupKey, BatchGroup>::Iterator i = batchGroups_.Begin(); i != batchGroups_.End(); ++i)
        i->second_.SetInstancingData(lockedData, stride, freeIndex);
}

void BatchQueue::Draw(View* view, Camera* camera, bool markToStencil, bool usingLightOptimization, bool allowDepthWrite) const
{
    Graphics* graphics = view->GetGraphics();
    Renderer* renderer = view->GetRenderer();

    // If View has set up its own light optimizations, do not disturb the stencil/scissor test settings
    if (!usingLightOptimization)
    {
        graphics->SetScissorTest(false);

        // During G-buffer rendering, mark opaque pixels' lightmask to stencil buffer if requested
        if (!markToStencil)
            graphics->SetStencilTest(false);
    }

    // Instanced
    for (PODVector<BatchGroup*>::ConstIterator i = sortedBatchGroups_.Begin(); i != sortedBatchGroups_.End(); ++i)
    {
        BatchGroup* group = *i;
        if (markToStencil)
            graphics->SetStencilTest(true, CMP_ALWAYS, OP_REF, OP_KEEP, OP_KEEP, group->lightMask_);

        group->Draw(view, camera, allowDepthWrite);
    }
    // Non-instanced
    for (PODVector<Batch*>::ConstIterator i = sortedBatches_.Begin(); i != sortedBatches_.End(); ++i)
    {
        Batch* batch = *i;
        if (markToStencil)
            graphics->SetStencilTest(true, CMP_ALWAYS, OP_REF, OP_KEEP, OP_KEEP, batch->lightMask_);
        if (!usingLightOptimization)
        {
            // If drawing an alpha batch, we can optimize fillrate by scissor test
            if (!batch->isBase_ && batch->lightQueue_)
                renderer->OptimizeLightByScissor(batch->lightQueue_->light_, camera);
            else
                graphics->SetScissorTest(false);
        }

        batch->Draw(view, camera, allowDepthWrite);
    }
}

unsigned BatchQueue::GetNumInstances() const
{
    unsigned total = 0;

    for (HashMap<BatchGroupKey, BatchGroup>::ConstIterator i = batchGroups_.Begin(); i != batchGroups_.End(); ++i)
    {
        if (i->second_.geometryType_ == GEOM_INSTANCED)
            total += i->second_.instances_.Size();
    }

    return total;
}

}<|MERGE_RESOLUTION|>--- conflicted
+++ resolved
@@ -1,9 +1,5 @@
 //
-<<<<<<< HEAD
-// Copyright (c) 2008-2018 the Urho3D project.
-=======
 // Copyright (c) 2008-2019 the Urho3D project.
->>>>>>> 82ebd2bd
 //
 // Permission is hereby granted, free of charge, to any person obtaining a copy
 // of this software and associated documentation files (the "Software"), to deal
@@ -117,7 +113,6 @@
     offset.x_ += scale.x_ + pixelUVOffset.x_ / width;
     offset.y_ += scale.y_ + pixelUVOffset.y_ / height;
 
-<<<<<<< HEAD
 #if defined(URHO3D_OPENGL) || defined(URHO3D_BGFX)
 #ifdef URHO3D_BGFX
     if (bgfx::getCaps()->originBottomLeft)
@@ -131,12 +126,6 @@
     else
         scale.y_ = -scale.y_;
 #endif
-=======
-#ifdef URHO3D_OPENGL
-    offset.z_ = 0.5f;
-    scale.z_ = 0.5f;
-    offset.y_ = 1.0f - offset.y_;
->>>>>>> 82ebd2bd
 #else
     scale.y_ = -scale.y_;
 #endif
@@ -168,7 +157,6 @@
     spotProj.m22_ = 1.0f / Max(light->GetRange(), M_EPSILON);
     spotProj.m32_ = 1.0f;
 
-<<<<<<< HEAD
 #if defined(URHO3D_OPENGL) || defined(URHO3D_BGFX)
 #ifdef URHO3D_BGFX
     if (bgfx::getCaps()->originBottomLeft) {
@@ -183,11 +171,6 @@
         texAdjust.SetScale(Vector3(0.5f, -0.5f, 1.0f));
     }
 #endif
-=======
-#ifdef URHO3D_OPENGL
-    texAdjust.SetTranslation(Vector3(0.5f, 0.5f, 0.5f));
-    texAdjust.SetScale(Vector3(0.5f, -0.5f, 0.5f));
->>>>>>> 82ebd2bd
 #else
     texAdjust.SetTranslation(Vector3(0.5f, 0.5f, 0.0f));
     texAdjust.SetScale(Vector3(0.5f, -0.5f, 1.0f));
@@ -200,18 +183,6 @@
 {
     auto shaderID = (unsigned)(
         ((*((unsigned*)&vertexShader_) / sizeof(ShaderVariation)) + (*((unsigned*)&pixelShader_) / sizeof(ShaderVariation))) &
-<<<<<<< HEAD
-        0x7fff);
-    if (!isBase_)
-        shaderID |= 0x8000;
-
-    auto lightQueueID = (unsigned)((*((unsigned*)&lightQueue_) / sizeof(LightBatchQueue)) & 0xffff);
-    auto materialID = (unsigned)((*((unsigned*)&material_) / sizeof(Material)) & 0xffff);
-    auto geometryID = (unsigned)((*((unsigned*)&geometry_) / sizeof(Geometry)) & 0xffff);
-
-    sortKey_ = (((unsigned long long)shaderID) << 48) | (((unsigned long long)lightQueueID) << 32) |
-               (((unsigned long long)materialID) << 16) | geometryID;
-=======
         0x7fffu);
     if (!isBase_)
         shaderID |= 0x8000;
@@ -222,7 +193,6 @@
 
     sortKey_ = (((unsigned long long)shaderID) << 48u) | (((unsigned long long)lightQueueID) << 32u) |
                (((unsigned long long)materialID) << 16u) | geometryID;
->>>>>>> 82ebd2bd
 }
 
 void Batch::Prepare(View* view, Camera* camera, bool setModelTransform, bool allowDepthWrite) const
@@ -281,11 +251,7 @@
     auto cameraHash = (unsigned)(size_t)camera;
     IntRect viewport = graphics->GetViewport();
     IntVector2 viewSize = IntVector2(viewport.Width(), viewport.Height());
-<<<<<<< HEAD
-    auto viewportHash = (unsigned)(viewSize.x_ | (viewSize.y_ << 16));
-=======
     auto viewportHash = (unsigned)viewSize.x_ | (unsigned)viewSize.y_ << 16u;
->>>>>>> 82ebd2bd
     if (graphics->NeedParameterUpdate(SP_CAMERA, reinterpret_cast<const void*>(cameraHash + viewportHash)))
     {
         view->SetCameraShaderParameters(camera);
@@ -298,7 +264,6 @@
     {
         if (geometryType_ == GEOM_SKINNED)
         {
-<<<<<<< HEAD
 #ifdef URHO3D_BGFX
             // We need to pad out the bones to Matrix4 for BGFX.
             for (unsigned i = 0; i < numWorldTransforms_; ++i)
@@ -315,13 +280,6 @@
 #else
             graphics->SetShaderParameter(VSP_MODEL, *worldTransform_);
 #endif
-=======
-            graphics->SetShaderParameter(VSP_SKINMATRICES, reinterpret_cast<const float*>(worldTransform_),
-                12 * numWorldTransforms_);
-        }
-        else
-            graphics->SetShaderParameter(VSP_MODEL, *worldTransform_);
->>>>>>> 82ebd2bd
 
         // Set the orientation for billboards, either from the object itself or from the camera
         if (geometryType_ == GEOM_BILLBOARD)
@@ -425,11 +383,7 @@
                         Matrix4 lightVecRot(lightNode->GetWorldRotation().RotationMatrix());
                         // HLSL compiler will pack the parameters as if the matrix is only 3x4, so must be careful to not overwrite
                         // the next parameter
-<<<<<<< HEAD
 #if defined(URHO3D_OPENGL) || defined(URHO3D_BGFX)
-=======
-#ifdef URHO3D_OPENGL
->>>>>>> 82ebd2bd
                         graphics->SetShaderParameter(VSP_LIGHTMATRICES, lightVecRot.Data(), 16);
 #else
                         graphics->SetShaderParameter(VSP_LIGHTMATRICES, lightVecRot.Data(), 12);
@@ -489,11 +443,7 @@
                         Matrix4 lightVecRot(lightNode->GetWorldRotation().RotationMatrix());
                         // HLSL compiler will pack the parameters as if the matrix is only 3x4, so must be careful to not overwrite
                         // the next parameter
-<<<<<<< HEAD
 #if defined(URHO3D_OPENGL) || defined(URHO3D_BGFX)
-=======
-#ifdef URHO3D_OPENGL
->>>>>>> 82ebd2bd
                         graphics->SetShaderParameter(PSP_LIGHTMATRICES, lightVecRot.Data(), 16);
 #else
                         graphics->SetShaderParameter(PSP_LIGHTMATRICES, lightVecRot.Data(), 12);
@@ -757,20 +707,14 @@
         VertexBuffer* instanceBuffer = renderer->GetInstancingBuffer();
         if (!instanceBuffer || geometryType_ != GEOM_INSTANCED || startIndex_ == M_MAX_UNSIGNED)
         {
-<<<<<<< HEAD
 #ifndef URHO3D_BGFX
             Batch::Prepare(view, camera, false, allowDepthWrite);
 #endif
-=======
-            Batch::Prepare(view, camera, false, allowDepthWrite);
-
->>>>>>> 82ebd2bd
             graphics->SetIndexBuffer(geometry_->GetIndexBuffer());
             graphics->SetVertexBuffers(geometry_->GetVertexBuffers());
 
             for (unsigned i = 0; i < instances_.Size(); ++i)
             {
-<<<<<<< HEAD
 #ifndef URHO3D_BGFX
                 if (graphics->NeedParameterUpdate(SP_OBJECT, instances_[i].worldTransform_))
                     graphics->SetShaderParameter(VSP_MODEL, *instances_[i].worldTransform_);
@@ -784,11 +728,6 @@
                 // BGFX will sort internally.
                 graphics->GetImpl()->SetDrawDistance((uint32_t)instances_[i].distance_);
 #endif
-=======
-                if (graphics->NeedParameterUpdate(SP_OBJECT, instances_[i].worldTransform_))
-                    graphics->SetShaderParameter(VSP_MODEL, *instances_[i].worldTransform_);
-
->>>>>>> 82ebd2bd
                 graphics->Draw(geometry_->GetPrimitiveType(), geometry_->GetIndexStart(), geometry_->GetIndexCount(),
                     geometry_->GetVertexStart(), geometry_->GetVertexCount());
             }
@@ -796,22 +735,17 @@
         else
         {
             Batch::Prepare(view, camera, false, allowDepthWrite);
-<<<<<<< HEAD
 #ifdef URHO3D_BGFX
             graphics->SetIndexBuffer(geometry_->GetIndexBuffer());
             graphics->SetVertexBuffers(geometry_->GetVertexBuffers(), startIndex_);
             graphics->GetImpl()->SetInstanceBuffer(instanceBuffer);
             graphics->GetImpl()->SetDrawDistance(0);
 #else
-=======
-
->>>>>>> 82ebd2bd
             // Get the geometry vertex buffers, then add the instancing stream buffer
             // Hack: use a const_cast to avoid dynamic allocation of new temp vectors
             auto& vertexBuffers = const_cast<Vector<SharedPtr<VertexBuffer> >&>(
                 geometry_->GetVertexBuffers());
             vertexBuffers.Push(SharedPtr<VertexBuffer>(instanceBuffer));
-<<<<<<< HEAD
             graphics->SetIndexBuffer(geometry_->GetIndexBuffer());
             graphics->SetVertexBuffers(vertexBuffers, startIndex_);
 #endif
@@ -822,16 +756,6 @@
             // Remove the instancing buffer & element mask now
             vertexBuffers.Pop();
 #endif
-=======
-
-            graphics->SetIndexBuffer(geometry_->GetIndexBuffer());
-            graphics->SetVertexBuffers(vertexBuffers, startIndex_);
-            graphics->DrawInstanced(geometry_->GetPrimitiveType(), geometry_->GetIndexStart(), geometry_->GetIndexCount(),
-                geometry_->GetVertexStart(), geometry_->GetVertexCount(), instances_.Size());
-
-            // Remove the instancing buffer & element mask now
-            vertexBuffers.Pop();
->>>>>>> 82ebd2bd
         }
     }
 }
@@ -908,15 +832,10 @@
 {
     // Mobile devices likely use a tiled deferred approach, with which front-to-back sorting is irrelevant. The 2-pass
     // method is also time consuming, so just sort with state having priority
-<<<<<<< HEAD
 #if defined(GL_ES_VERSION_2_0)
     Sort(batches.Begin(), batches.End(), CompareBatchesState);
 #elif defined(URHO3D_BGFX)
     // BGFX will sort internally.
-=======
-#ifdef GL_ES_VERSION_2_0
-    Sort(batches.Begin(), batches.End(), CompareBatchesState);
->>>>>>> 82ebd2bd
 #else
     // For desktop, first sort by distance and remap shader/material/geometry IDs in the sort key
     Sort(batches.Begin(), batches.End(), CompareBatchesFrontToBack);
@@ -929,11 +848,7 @@
     {
         Batch* batch = *i;
 
-<<<<<<< HEAD
-        auto shaderID = (unsigned)(batch->sortKey_ >> 32);
-=======
         auto shaderID = (unsigned)(batch->sortKey_ >> 32u);
->>>>>>> 82ebd2bd
         HashMap<unsigned, unsigned>::ConstIterator j = shaderRemapping_.Find(shaderID);
         if (j != shaderRemapping_.End())
             shaderID = j->second_;
@@ -943,11 +858,7 @@
             ++freeShaderID;
         }
 
-<<<<<<< HEAD
-        auto materialID = (unsigned short)(batch->sortKey_ & 0xffff0000);
-=======
         auto materialID = (unsigned short)((batch->sortKey_ & 0xffff0000) >> 16u);
->>>>>>> 82ebd2bd
         HashMap<unsigned short, unsigned short>::ConstIterator k = materialRemapping_.Find(materialID);
         if (k != materialRemapping_.End())
             materialID = k->second_;
@@ -957,11 +868,7 @@
             ++freeMaterialID;
         }
 
-<<<<<<< HEAD
-        auto geometryID = (unsigned short)(batch->sortKey_ & 0xffff);
-=======
         auto geometryID = (unsigned short)(batch->sortKey_ & 0xffffu);
->>>>>>> 82ebd2bd
         HashMap<unsigned short, unsigned short>::ConstIterator l = geometryRemapping_.Find(geometryID);
         if (l != geometryRemapping_.End())
             geometryID = l->second_;
@@ -971,11 +878,7 @@
             ++freeGeometryID;
         }
 
-<<<<<<< HEAD
-        batch->sortKey_ = (((unsigned long long)shaderID) << 32) | (((unsigned long long)materialID) << 16) | geometryID;
-=======
         batch->sortKey_ = (((unsigned long long)shaderID) << 32u) | (((unsigned long long)materialID) << 16u) | geometryID;
->>>>>>> 82ebd2bd
     }
 
     shaderRemapping_.Clear();
