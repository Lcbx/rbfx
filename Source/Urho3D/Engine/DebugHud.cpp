//
// Copyright (c) 2008-2015 the Urho3D project.
//
// Permission is hereby granted, free of charge, to any person obtaining a copy
// of this software and associated documentation files (the "Software"), to deal
// in the Software without restriction, including without limitation the rights
// to use, copy, modify, merge, publish, distribute, sublicense, and/or sell
// copies of the Software, and to permit persons to whom the Software is
// furnished to do so, subject to the following conditions:
//
// The above copyright notice and this permission notice shall be included in
// all copies or substantial portions of the Software.
//
// THE SOFTWARE IS PROVIDED "AS IS", WITHOUT WARRANTY OF ANY KIND, EXPRESS OR
// IMPLIED, INCLUDING BUT NOT LIMITED TO THE WARRANTIES OF MERCHANTABILITY,
// FITNESS FOR A PARTICULAR PURPOSE AND NONINFRINGEMENT. IN NO EVENT SHALL THE
// AUTHORS OR COPYRIGHT HOLDERS BE LIABLE FOR ANY CLAIM, DAMAGES OR OTHER
// LIABILITY, WHETHER IN AN ACTION OF CONTRACT, TORT OR OTHERWISE, ARISING FROM,
// OUT OF OR IN CONNECTION WITH THE SOFTWARE OR THE USE OR OTHER DEALINGS IN
// THE SOFTWARE.
//

#include "../Precompiled.h"

#include "../Core/CoreEvents.h"
#include "../Core/Profiler.h"
#include "../Engine/DebugHud.h"
#include "../Engine/Engine.h"
#include "../Graphics/Graphics.h"
#include "../Graphics/Renderer.h"
#include "../Resource/ResourceCache.h"
#include "../IO/Log.h"
#include "../UI/Font.h"
#include "../UI/Text.h"
#include "../UI/UI.h"

#include "../DebugNew.h"

namespace Urho3D
{

static const char* qualityTexts[] =
{
    "Low",
    "Med",
    "High"
};

static const char* shadowQualityTexts[] =
{
    "16bit Low",
    "24bit Low",
    "16bit High",
    "24bit High"
};

DebugHud::DebugHud(Context* context) :
    Object(context),
    profilerMaxDepth_(M_MAX_UNSIGNED),
    profilerInterval_(1000),
    useRendererStats_(false),
    mode_(DEBUGHUD_SHOW_NONE)
{
    UI* ui = GetSubsystem<UI>();
    UIElement* uiRoot = ui->GetRoot();

    statsText_ = new Text(context_);
    statsText_->SetAlignment(HA_LEFT, VA_TOP);
    statsText_->SetPriority(100);
    statsText_->SetVisible(false);
    uiRoot->AddChild(statsText_);

    modeText_ = new Text(context_);
    modeText_->SetAlignment(HA_LEFT, VA_BOTTOM);
    modeText_->SetPriority(100);
    modeText_->SetVisible(false);
    uiRoot->AddChild(modeText_);

    profilerText_ = new Text(context_);
    profilerText_->SetAlignment(HA_RIGHT, VA_TOP);
    profilerText_->SetPriority(100);
    profilerText_->SetVisible(false);
    uiRoot->AddChild(profilerText_);

<<<<<<< HEAD
    memoryText_ = new Text(context_);
    memoryText_->SetAlignment(HA_RIGHT, VA_TOP);
    memoryText_->SetPriority(100);
    memoryText_->SetVisible(false);
    uiRoot->AddChild(memoryText_);

    SubscribeToEvent(E_POSTUPDATE, HANDLER(DebugHud, HandlePostUpdate));
=======
    SubscribeToEvent(E_POSTUPDATE, URHO3D_HANDLER(DebugHud, HandlePostUpdate));
>>>>>>> 4532a3a7
}

DebugHud::~DebugHud()
{
    statsText_->Remove();
    modeText_->Remove();
    profilerText_->Remove();
    memoryText_->Remove();
}

void DebugHud::Update()
{
    Graphics* graphics = GetSubsystem<Graphics>();
    Renderer* renderer = GetSubsystem<Renderer>();
    if (!renderer || !graphics)
        return;

    // Ensure UI-elements are not detached
    if (!statsText_->GetParent())
    {
        UI* ui = GetSubsystem<UI>();
        UIElement* uiRoot = ui->GetRoot();
        uiRoot->AddChild(statsText_);
        uiRoot->AddChild(modeText_);
        uiRoot->AddChild(profilerText_);
    }

    if (statsText_->IsVisible())
    {
        unsigned primitives, batches;
        if (!useRendererStats_)
        {
            primitives = graphics->GetNumPrimitives();
            batches = graphics->GetNumBatches();
        }
        else
        {
            primitives = renderer->GetNumPrimitives();
            batches = renderer->GetNumBatches();
        }

        String stats;
        stats.AppendWithFormat("Triangles %u\nBatches %u\nViews %u\nLights %u\nShadowmaps %u\nOccluders %u",
            primitives,
            batches,
            renderer->GetNumViews(),
            renderer->GetNumLights(true),
            renderer->GetNumShadowMaps(true),
            renderer->GetNumOccluders(true));

        if (!appStats_.Empty())
        {
            stats.Append("\n");
            for (HashMap<String, String>::ConstIterator i = appStats_.Begin(); i != appStats_.End(); ++i)
                stats.AppendWithFormat("\n%s %s", i->first_.CString(), i->second_.CString());
        }

        statsText_->SetText(stats);
    }

    if (modeText_->IsVisible())
    {
        String mode;
        mode.AppendWithFormat("Tex:%s Mat:%s Spec:%s Shadows:%s Size:%i Quality:%s Occlusion:%s Instancing:%s API:%s",
            qualityTexts[renderer->GetTextureQuality()],
            qualityTexts[renderer->GetMaterialQuality()],
            renderer->GetSpecularLighting() ? "On" : "Off",
            renderer->GetDrawShadows() ? "On" : "Off",
            renderer->GetShadowMapSize(),
            shadowQualityTexts[renderer->GetShadowQuality()],
            renderer->GetMaxOccluderTriangles() > 0 ? "On" : "Off",
            renderer->GetDynamicInstancing() ? "On" : "Off",
            graphics->GetApiName().CString());

        modeText_->SetText(mode);
    }

    Profiler* profiler = GetSubsystem<Profiler>();
    if (profiler)
    {
        if (profilerTimer_.GetMSec(false) >= profilerInterval_)
        {
            profilerTimer_.Reset();

            if (profilerText_->IsVisible())
            {
                String profilerOutput = profiler->PrintData(false, false, profilerMaxDepth_);
                profilerText_->SetText(profilerOutput);
            }

            profiler->BeginInterval();
        }
    }

    if (memoryText_->IsVisible())
    {
        ResourceCache* cache = GetSubsystem<ResourceCache>();
        memoryText_->SetText(cache->PrintMemoryUsage());
    }
}

void DebugHud::SetDefaultStyle(XMLFile* style)
{
    if (!style)
        return;

    statsText_->SetDefaultStyle(style);
    statsText_->SetStyle("DebugHudText");
    modeText_->SetDefaultStyle(style);
    modeText_->SetStyle("DebugHudText");
    profilerText_->SetDefaultStyle(style);
    profilerText_->SetStyle("DebugHudText");
    memoryText_->SetDefaultStyle(style);
    memoryText_->SetStyle("DebugHudText");
}

void DebugHud::SetMode(unsigned mode)
{
    statsText_->SetVisible((mode & DEBUGHUD_SHOW_STATS) != 0);
    modeText_->SetVisible((mode & DEBUGHUD_SHOW_MODE) != 0);
    profilerText_->SetVisible((mode & DEBUGHUD_SHOW_PROFILER) != 0);
    memoryText_->SetVisible((mode & DEBUGHUD_SHOW_MEMORY) != 0);

    mode_ = mode;
}

void DebugHud::SetProfilerMaxDepth(unsigned depth)
{
    profilerMaxDepth_ = depth;
}

void DebugHud::SetProfilerInterval(float interval)
{
    profilerInterval_ = (unsigned)Max((int)(interval * 1000.0f), 0);
}

void DebugHud::SetUseRendererStats(bool enable)
{
    useRendererStats_ = enable;
}

void DebugHud::Toggle(unsigned mode)
{
    SetMode(GetMode() ^ mode);
}

void DebugHud::ToggleAll()
{
    Toggle(DEBUGHUD_SHOW_ALL);
}

XMLFile* DebugHud::GetDefaultStyle() const
{
    return statsText_->GetDefaultStyle(false);
}

float DebugHud::GetProfilerInterval() const
{
    return (float)profilerInterval_ / 1000.0f;
}

void DebugHud::SetAppStats(const String& label, const Variant& stats)
{
    SetAppStats(label, stats.ToString());
}

void DebugHud::SetAppStats(const String& label, const String& stats)
{
    bool newLabel = !appStats_.Contains(label);
    appStats_[label] = stats;
    if (newLabel)
        appStats_.Sort();
}

bool DebugHud::ResetAppStats(const String& label)
{
    return appStats_.Erase(label);
}

void DebugHud::ClearAppStats()
{
    appStats_.Clear();
}

void DebugHud::HandlePostUpdate(StringHash eventType, VariantMap& eventData)
{
    using namespace PostUpdate;

    Update();
}

}
<|MERGE_RESOLUTION|>--- conflicted
+++ resolved
@@ -1,287 +1,283 @@
-//
-// Copyright (c) 2008-2015 the Urho3D project.
-//
-// Permission is hereby granted, free of charge, to any person obtaining a copy
-// of this software and associated documentation files (the "Software"), to deal
-// in the Software without restriction, including without limitation the rights
-// to use, copy, modify, merge, publish, distribute, sublicense, and/or sell
-// copies of the Software, and to permit persons to whom the Software is
-// furnished to do so, subject to the following conditions:
-//
-// The above copyright notice and this permission notice shall be included in
-// all copies or substantial portions of the Software.
-//
-// THE SOFTWARE IS PROVIDED "AS IS", WITHOUT WARRANTY OF ANY KIND, EXPRESS OR
-// IMPLIED, INCLUDING BUT NOT LIMITED TO THE WARRANTIES OF MERCHANTABILITY,
-// FITNESS FOR A PARTICULAR PURPOSE AND NONINFRINGEMENT. IN NO EVENT SHALL THE
-// AUTHORS OR COPYRIGHT HOLDERS BE LIABLE FOR ANY CLAIM, DAMAGES OR OTHER
-// LIABILITY, WHETHER IN AN ACTION OF CONTRACT, TORT OR OTHERWISE, ARISING FROM,
-// OUT OF OR IN CONNECTION WITH THE SOFTWARE OR THE USE OR OTHER DEALINGS IN
-// THE SOFTWARE.
-//
-
-#include "../Precompiled.h"
-
-#include "../Core/CoreEvents.h"
-#include "../Core/Profiler.h"
-#include "../Engine/DebugHud.h"
-#include "../Engine/Engine.h"
-#include "../Graphics/Graphics.h"
-#include "../Graphics/Renderer.h"
-#include "../Resource/ResourceCache.h"
-#include "../IO/Log.h"
-#include "../UI/Font.h"
-#include "../UI/Text.h"
-#include "../UI/UI.h"
-
-#include "../DebugNew.h"
-
-namespace Urho3D
-{
-
-static const char* qualityTexts[] =
-{
-    "Low",
-    "Med",
-    "High"
-};
-
-static const char* shadowQualityTexts[] =
-{
-    "16bit Low",
-    "24bit Low",
-    "16bit High",
-    "24bit High"
-};
-
-DebugHud::DebugHud(Context* context) :
-    Object(context),
-    profilerMaxDepth_(M_MAX_UNSIGNED),
-    profilerInterval_(1000),
-    useRendererStats_(false),
-    mode_(DEBUGHUD_SHOW_NONE)
-{
-    UI* ui = GetSubsystem<UI>();
-    UIElement* uiRoot = ui->GetRoot();
-
-    statsText_ = new Text(context_);
-    statsText_->SetAlignment(HA_LEFT, VA_TOP);
-    statsText_->SetPriority(100);
-    statsText_->SetVisible(false);
-    uiRoot->AddChild(statsText_);
-
-    modeText_ = new Text(context_);
-    modeText_->SetAlignment(HA_LEFT, VA_BOTTOM);
-    modeText_->SetPriority(100);
-    modeText_->SetVisible(false);
-    uiRoot->AddChild(modeText_);
-
-    profilerText_ = new Text(context_);
-    profilerText_->SetAlignment(HA_RIGHT, VA_TOP);
-    profilerText_->SetPriority(100);
-    profilerText_->SetVisible(false);
-    uiRoot->AddChild(profilerText_);
-
-<<<<<<< HEAD
-    memoryText_ = new Text(context_);
-    memoryText_->SetAlignment(HA_RIGHT, VA_TOP);
-    memoryText_->SetPriority(100);
-    memoryText_->SetVisible(false);
-    uiRoot->AddChild(memoryText_);
-
-    SubscribeToEvent(E_POSTUPDATE, HANDLER(DebugHud, HandlePostUpdate));
-=======
-    SubscribeToEvent(E_POSTUPDATE, URHO3D_HANDLER(DebugHud, HandlePostUpdate));
->>>>>>> 4532a3a7
-}
-
-DebugHud::~DebugHud()
-{
-    statsText_->Remove();
-    modeText_->Remove();
-    profilerText_->Remove();
-    memoryText_->Remove();
-}
-
-void DebugHud::Update()
-{
-    Graphics* graphics = GetSubsystem<Graphics>();
-    Renderer* renderer = GetSubsystem<Renderer>();
-    if (!renderer || !graphics)
-        return;
-
-    // Ensure UI-elements are not detached
-    if (!statsText_->GetParent())
-    {
-        UI* ui = GetSubsystem<UI>();
-        UIElement* uiRoot = ui->GetRoot();
-        uiRoot->AddChild(statsText_);
-        uiRoot->AddChild(modeText_);
-        uiRoot->AddChild(profilerText_);
-    }
-
-    if (statsText_->IsVisible())
-    {
-        unsigned primitives, batches;
-        if (!useRendererStats_)
-        {
-            primitives = graphics->GetNumPrimitives();
-            batches = graphics->GetNumBatches();
-        }
-        else
-        {
-            primitives = renderer->GetNumPrimitives();
-            batches = renderer->GetNumBatches();
-        }
-
-        String stats;
-        stats.AppendWithFormat("Triangles %u\nBatches %u\nViews %u\nLights %u\nShadowmaps %u\nOccluders %u",
-            primitives,
-            batches,
-            renderer->GetNumViews(),
-            renderer->GetNumLights(true),
-            renderer->GetNumShadowMaps(true),
-            renderer->GetNumOccluders(true));
-
-        if (!appStats_.Empty())
-        {
-            stats.Append("\n");
-            for (HashMap<String, String>::ConstIterator i = appStats_.Begin(); i != appStats_.End(); ++i)
-                stats.AppendWithFormat("\n%s %s", i->first_.CString(), i->second_.CString());
-        }
-
-        statsText_->SetText(stats);
-    }
-
-    if (modeText_->IsVisible())
-    {
-        String mode;
-        mode.AppendWithFormat("Tex:%s Mat:%s Spec:%s Shadows:%s Size:%i Quality:%s Occlusion:%s Instancing:%s API:%s",
-            qualityTexts[renderer->GetTextureQuality()],
-            qualityTexts[renderer->GetMaterialQuality()],
-            renderer->GetSpecularLighting() ? "On" : "Off",
-            renderer->GetDrawShadows() ? "On" : "Off",
-            renderer->GetShadowMapSize(),
-            shadowQualityTexts[renderer->GetShadowQuality()],
-            renderer->GetMaxOccluderTriangles() > 0 ? "On" : "Off",
-            renderer->GetDynamicInstancing() ? "On" : "Off",
-            graphics->GetApiName().CString());
-
-        modeText_->SetText(mode);
-    }
-
-    Profiler* profiler = GetSubsystem<Profiler>();
-    if (profiler)
-    {
-        if (profilerTimer_.GetMSec(false) >= profilerInterval_)
-        {
-            profilerTimer_.Reset();
-
-            if (profilerText_->IsVisible())
-            {
-                String profilerOutput = profiler->PrintData(false, false, profilerMaxDepth_);
-                profilerText_->SetText(profilerOutput);
-            }
-
-            profiler->BeginInterval();
-        }
-    }
-
-    if (memoryText_->IsVisible())
-    {
-        ResourceCache* cache = GetSubsystem<ResourceCache>();
-        memoryText_->SetText(cache->PrintMemoryUsage());
-    }
-}
-
-void DebugHud::SetDefaultStyle(XMLFile* style)
-{
-    if (!style)
-        return;
-
-    statsText_->SetDefaultStyle(style);
-    statsText_->SetStyle("DebugHudText");
-    modeText_->SetDefaultStyle(style);
-    modeText_->SetStyle("DebugHudText");
-    profilerText_->SetDefaultStyle(style);
-    profilerText_->SetStyle("DebugHudText");
-    memoryText_->SetDefaultStyle(style);
-    memoryText_->SetStyle("DebugHudText");
-}
-
-void DebugHud::SetMode(unsigned mode)
-{
-    statsText_->SetVisible((mode & DEBUGHUD_SHOW_STATS) != 0);
-    modeText_->SetVisible((mode & DEBUGHUD_SHOW_MODE) != 0);
-    profilerText_->SetVisible((mode & DEBUGHUD_SHOW_PROFILER) != 0);
-    memoryText_->SetVisible((mode & DEBUGHUD_SHOW_MEMORY) != 0);
-
-    mode_ = mode;
-}
-
-void DebugHud::SetProfilerMaxDepth(unsigned depth)
-{
-    profilerMaxDepth_ = depth;
-}
-
-void DebugHud::SetProfilerInterval(float interval)
-{
-    profilerInterval_ = (unsigned)Max((int)(interval * 1000.0f), 0);
-}
-
-void DebugHud::SetUseRendererStats(bool enable)
-{
-    useRendererStats_ = enable;
-}
-
-void DebugHud::Toggle(unsigned mode)
-{
-    SetMode(GetMode() ^ mode);
-}
-
-void DebugHud::ToggleAll()
-{
-    Toggle(DEBUGHUD_SHOW_ALL);
-}
-
-XMLFile* DebugHud::GetDefaultStyle() const
-{
-    return statsText_->GetDefaultStyle(false);
-}
-
-float DebugHud::GetProfilerInterval() const
-{
-    return (float)profilerInterval_ / 1000.0f;
-}
-
-void DebugHud::SetAppStats(const String& label, const Variant& stats)
-{
-    SetAppStats(label, stats.ToString());
-}
-
-void DebugHud::SetAppStats(const String& label, const String& stats)
-{
-    bool newLabel = !appStats_.Contains(label);
-    appStats_[label] = stats;
-    if (newLabel)
-        appStats_.Sort();
-}
-
-bool DebugHud::ResetAppStats(const String& label)
-{
-    return appStats_.Erase(label);
-}
-
-void DebugHud::ClearAppStats()
-{
-    appStats_.Clear();
-}
-
-void DebugHud::HandlePostUpdate(StringHash eventType, VariantMap& eventData)
-{
-    using namespace PostUpdate;
-
-    Update();
-}
-
-}
+//
+// Copyright (c) 2008-2015 the Urho3D project.
+//
+// Permission is hereby granted, free of charge, to any person obtaining a copy
+// of this software and associated documentation files (the "Software"), to deal
+// in the Software without restriction, including without limitation the rights
+// to use, copy, modify, merge, publish, distribute, sublicense, and/or sell
+// copies of the Software, and to permit persons to whom the Software is
+// furnished to do so, subject to the following conditions:
+//
+// The above copyright notice and this permission notice shall be included in
+// all copies or substantial portions of the Software.
+//
+// THE SOFTWARE IS PROVIDED "AS IS", WITHOUT WARRANTY OF ANY KIND, EXPRESS OR
+// IMPLIED, INCLUDING BUT NOT LIMITED TO THE WARRANTIES OF MERCHANTABILITY,
+// FITNESS FOR A PARTICULAR PURPOSE AND NONINFRINGEMENT. IN NO EVENT SHALL THE
+// AUTHORS OR COPYRIGHT HOLDERS BE LIABLE FOR ANY CLAIM, DAMAGES OR OTHER
+// LIABILITY, WHETHER IN AN ACTION OF CONTRACT, TORT OR OTHERWISE, ARISING FROM,
+// OUT OF OR IN CONNECTION WITH THE SOFTWARE OR THE USE OR OTHER DEALINGS IN
+// THE SOFTWARE.
+//
+
+#include "../Precompiled.h"
+
+#include "../Core/CoreEvents.h"
+#include "../Core/Profiler.h"
+#include "../Engine/DebugHud.h"
+#include "../Engine/Engine.h"
+#include "../Graphics/Graphics.h"
+#include "../Graphics/Renderer.h"
+#include "../Resource/ResourceCache.h"
+#include "../IO/Log.h"
+#include "../UI/Font.h"
+#include "../UI/Text.h"
+#include "../UI/UI.h"
+
+#include "../DebugNew.h"
+
+namespace Urho3D
+{
+
+static const char* qualityTexts[] =
+{
+    "Low",
+    "Med",
+    "High"
+};
+
+static const char* shadowQualityTexts[] =
+{
+    "16bit Low",
+    "24bit Low",
+    "16bit High",
+    "24bit High"
+};
+
+DebugHud::DebugHud(Context* context) :
+    Object(context),
+    profilerMaxDepth_(M_MAX_UNSIGNED),
+    profilerInterval_(1000),
+    useRendererStats_(false),
+    mode_(DEBUGHUD_SHOW_NONE)
+{
+    UI* ui = GetSubsystem<UI>();
+    UIElement* uiRoot = ui->GetRoot();
+
+    statsText_ = new Text(context_);
+    statsText_->SetAlignment(HA_LEFT, VA_TOP);
+    statsText_->SetPriority(100);
+    statsText_->SetVisible(false);
+    uiRoot->AddChild(statsText_);
+
+    modeText_ = new Text(context_);
+    modeText_->SetAlignment(HA_LEFT, VA_BOTTOM);
+    modeText_->SetPriority(100);
+    modeText_->SetVisible(false);
+    uiRoot->AddChild(modeText_);
+
+    profilerText_ = new Text(context_);
+    profilerText_->SetAlignment(HA_RIGHT, VA_TOP);
+    profilerText_->SetPriority(100);
+    profilerText_->SetVisible(false);
+    uiRoot->AddChild(profilerText_);
+
+    memoryText_ = new Text(context_);
+    memoryText_->SetAlignment(HA_RIGHT, VA_TOP);
+    memoryText_->SetPriority(100);
+    memoryText_->SetVisible(false);
+    uiRoot->AddChild(memoryText_);
+
+    SubscribeToEvent(E_POSTUPDATE, URHO3D_HANDLER(DebugHud, HandlePostUpdate));
+}
+
+DebugHud::~DebugHud()
+{
+    statsText_->Remove();
+    modeText_->Remove();
+    profilerText_->Remove();
+    memoryText_->Remove();
+}
+
+void DebugHud::Update()
+{
+    Graphics* graphics = GetSubsystem<Graphics>();
+    Renderer* renderer = GetSubsystem<Renderer>();
+    if (!renderer || !graphics)
+        return;
+
+    // Ensure UI-elements are not detached
+    if (!statsText_->GetParent())
+    {
+        UI* ui = GetSubsystem<UI>();
+        UIElement* uiRoot = ui->GetRoot();
+        uiRoot->AddChild(statsText_);
+        uiRoot->AddChild(modeText_);
+        uiRoot->AddChild(profilerText_);
+    }
+
+    if (statsText_->IsVisible())
+    {
+        unsigned primitives, batches;
+        if (!useRendererStats_)
+        {
+            primitives = graphics->GetNumPrimitives();
+            batches = graphics->GetNumBatches();
+        }
+        else
+        {
+            primitives = renderer->GetNumPrimitives();
+            batches = renderer->GetNumBatches();
+        }
+
+        String stats;
+        stats.AppendWithFormat("Triangles %u\nBatches %u\nViews %u\nLights %u\nShadowmaps %u\nOccluders %u",
+            primitives,
+            batches,
+            renderer->GetNumViews(),
+            renderer->GetNumLights(true),
+            renderer->GetNumShadowMaps(true),
+            renderer->GetNumOccluders(true));
+
+        if (!appStats_.Empty())
+        {
+            stats.Append("\n");
+            for (HashMap<String, String>::ConstIterator i = appStats_.Begin(); i != appStats_.End(); ++i)
+                stats.AppendWithFormat("\n%s %s", i->first_.CString(), i->second_.CString());
+        }
+
+        statsText_->SetText(stats);
+    }
+
+    if (modeText_->IsVisible())
+    {
+        String mode;
+        mode.AppendWithFormat("Tex:%s Mat:%s Spec:%s Shadows:%s Size:%i Quality:%s Occlusion:%s Instancing:%s API:%s",
+            qualityTexts[renderer->GetTextureQuality()],
+            qualityTexts[renderer->GetMaterialQuality()],
+            renderer->GetSpecularLighting() ? "On" : "Off",
+            renderer->GetDrawShadows() ? "On" : "Off",
+            renderer->GetShadowMapSize(),
+            shadowQualityTexts[renderer->GetShadowQuality()],
+            renderer->GetMaxOccluderTriangles() > 0 ? "On" : "Off",
+            renderer->GetDynamicInstancing() ? "On" : "Off",
+            graphics->GetApiName().CString());
+
+        modeText_->SetText(mode);
+    }
+
+    Profiler* profiler = GetSubsystem<Profiler>();
+    if (profiler)
+    {
+        if (profilerTimer_.GetMSec(false) >= profilerInterval_)
+        {
+            profilerTimer_.Reset();
+
+            if (profilerText_->IsVisible())
+            {
+                String profilerOutput = profiler->PrintData(false, false, profilerMaxDepth_);
+                profilerText_->SetText(profilerOutput);
+            }
+
+            profiler->BeginInterval();
+        }
+    }
+
+    if (memoryText_->IsVisible())
+    {
+        ResourceCache* cache = GetSubsystem<ResourceCache>();
+        memoryText_->SetText(cache->PrintMemoryUsage());
+    }
+}
+
+void DebugHud::SetDefaultStyle(XMLFile* style)
+{
+    if (!style)
+        return;
+
+    statsText_->SetDefaultStyle(style);
+    statsText_->SetStyle("DebugHudText");
+    modeText_->SetDefaultStyle(style);
+    modeText_->SetStyle("DebugHudText");
+    profilerText_->SetDefaultStyle(style);
+    profilerText_->SetStyle("DebugHudText");
+    memoryText_->SetDefaultStyle(style);
+    memoryText_->SetStyle("DebugHudText");
+}
+
+void DebugHud::SetMode(unsigned mode)
+{
+    statsText_->SetVisible((mode & DEBUGHUD_SHOW_STATS) != 0);
+    modeText_->SetVisible((mode & DEBUGHUD_SHOW_MODE) != 0);
+    profilerText_->SetVisible((mode & DEBUGHUD_SHOW_PROFILER) != 0);
+    memoryText_->SetVisible((mode & DEBUGHUD_SHOW_MEMORY) != 0);
+
+    mode_ = mode;
+}
+
+void DebugHud::SetProfilerMaxDepth(unsigned depth)
+{
+    profilerMaxDepth_ = depth;
+}
+
+void DebugHud::SetProfilerInterval(float interval)
+{
+    profilerInterval_ = (unsigned)Max((int)(interval * 1000.0f), 0);
+}
+
+void DebugHud::SetUseRendererStats(bool enable)
+{
+    useRendererStats_ = enable;
+}
+
+void DebugHud::Toggle(unsigned mode)
+{
+    SetMode(GetMode() ^ mode);
+}
+
+void DebugHud::ToggleAll()
+{
+    Toggle(DEBUGHUD_SHOW_ALL);
+}
+
+XMLFile* DebugHud::GetDefaultStyle() const
+{
+    return statsText_->GetDefaultStyle(false);
+}
+
+float DebugHud::GetProfilerInterval() const
+{
+    return (float)profilerInterval_ / 1000.0f;
+}
+
+void DebugHud::SetAppStats(const String& label, const Variant& stats)
+{
+    SetAppStats(label, stats.ToString());
+}
+
+void DebugHud::SetAppStats(const String& label, const String& stats)
+{
+    bool newLabel = !appStats_.Contains(label);
+    appStats_[label] = stats;
+    if (newLabel)
+        appStats_.Sort();
+}
+
+bool DebugHud::ResetAppStats(const String& label)
+{
+    return appStats_.Erase(label);
+}
+
+void DebugHud::ClearAppStats()
+{
+    appStats_.Clear();
+}
+
+void DebugHud::HandlePostUpdate(StringHash eventType, VariantMap& eventData)
+{
+    using namespace PostUpdate;
+
+    Update();
+}
+
+}