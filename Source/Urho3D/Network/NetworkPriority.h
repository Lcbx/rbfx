--- conflicted
+++ resolved
@@ -1,83 +1,3 @@
-<<<<<<< HEAD
-//
-// Copyright (c) 2008-2019 the Urho3D project.
-//
-// Permission is hereby granted, free of charge, to any person obtaining a copy
-// of this software and associated documentation files (the "Software"), to deal
-// in the Software without restriction, including without limitation the rights
-// to use, copy, modify, merge, publish, distribute, sublicense, and/or sell
-// copies of the Software, and to permit persons to whom the Software is
-// furnished to do so, subject to the following conditions:
-//
-// The above copyright notice and this permission notice shall be included in
-// all copies or substantial portions of the Software.
-//
-// THE SOFTWARE IS PROVIDED "AS IS", WITHOUT WARRANTY OF ANY KIND, EXPRESS OR
-// IMPLIED, INCLUDING BUT NOT LIMITED TO THE WARRANTIES OF MERCHANTABILITY,
-// FITNESS FOR A PARTICULAR PURPOSE AND NONINFRINGEMENT. IN NO EVENT SHALL THE
-// AUTHORS OR COPYRIGHT HOLDERS BE LIABLE FOR ANY CLAIM, DAMAGES OR OTHER
-// LIABILITY, WHETHER IN AN ACTION OF CONTRACT, TORT OR OTHERWISE, ARISING FROM,
-// OUT OF OR IN CONNECTION WITH THE SOFTWARE OR THE USE OR OTHER DEALINGS IN
-// THE SOFTWARE.
-//
-
-#pragma once
-
-#include "../Scene/Component.h"
-
-namespace Urho3D
-{
-
-/// %Network interest management settings component.
-class URHO3D_API NetworkPriority : public Component
-{
-    URHO3D_OBJECT(NetworkPriority, Component);
-
-public:
-    /// Construct.
-    explicit NetworkPriority(Context* context);
-    /// Destruct.
-    ~NetworkPriority() override;
-    /// Register object factory.
-    static void RegisterObject(Context* context);
-
-    /// Set base priority. Default 100 (send updates at full frequency.)
-    void SetBasePriority(float priority);
-    /// Set priority reduction distance factor. Default 0 (no effect.)
-    void SetDistanceFactor(float factor);
-    /// Set minimum priority. Default 0 (no updates when far away enough.)
-    void SetMinPriority(float priority);
-    /// Set whether updates to owner should be sent always at full rate. Default true.
-    void SetAlwaysUpdateOwner(bool enable);
-
-    /// Return base priority.
-    float GetBasePriority() const { return basePriority_; }
-
-    /// Return priority reduction distance factor.
-    float GetDistanceFactor() const { return distanceFactor_; }
-
-    /// Return minimum priority.
-    float GetMinPriority() const { return minPriority_; }
-
-    /// Return whether updates to owner should be sent always at full rate.
-    bool GetAlwaysUpdateOwner() const { return alwaysUpdateOwner_; }
-
-    /// Increment and check priority accumulator. Return true if should update. Called by Connection.
-    bool CheckUpdate(float distance, float& accumulator);
-
-private:
-    /// Base priority.
-    float basePriority_;
-    /// Priority reduction distance factor.
-    float distanceFactor_;
-    /// Minimum priority.
-    float minPriority_;
-    /// Update owner at full rate flag.
-    bool alwaysUpdateOwner_;
-};
-
-}
-=======
 //
 // Copyright (c) 2008-2020 the Urho3D project.
 //
@@ -155,5 +75,4 @@
     bool alwaysUpdateOwner_;
 };
 
-}
->>>>>>> 6296d22e
+}