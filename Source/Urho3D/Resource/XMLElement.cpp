<<<<<<< HEAD
//
// Copyright (c) 2008-2019 the Urho3D project.
//
// Permission is hereby granted, free of charge, to any person obtaining a copy
// of this software and associated documentation files (the "Software"), to deal
// in the Software without restriction, including without limitation the rights
// to use, copy, modify, merge, publish, distribute, sublicense, and/or sell
// copies of the Software, and to permit persons to whom the Software is
// furnished to do so, subject to the following conditions:
//
// The above copyright notice and this permission notice shall be included in
// all copies or substantial portions of the Software.
//
// THE SOFTWARE IS PROVIDED "AS IS", WITHOUT WARRANTY OF ANY KIND, EXPRESS OR
// IMPLIED, INCLUDING BUT NOT LIMITED TO THE WARRANTIES OF MERCHANTABILITY,
// FITNESS FOR A PARTICULAR PURPOSE AND NONINFRINGEMENT. IN NO EVENT SHALL THE
// AUTHORS OR COPYRIGHT HOLDERS BE LIABLE FOR ANY CLAIM, DAMAGES OR OTHER
// LIABILITY, WHETHER IN AN ACTION OF CONTRACT, TORT OR OTHERWISE, ARISING FROM,
// OUT OF OR IN CONNECTION WITH THE SOFTWARE OR THE USE OR OTHER DEALINGS IN
// THE SOFTWARE.
//

#include "../Precompiled.h"

#include "../Core/Context.h"
#include "../IO/Log.h"
#include "../Resource/XMLFile.h"
#include "../Scene/Serializable.h"

#include <PugiXml/pugixml.hpp>

#include "../DebugNew.h"

namespace Urho3D
{

const XMLElement XMLElement::EMPTY;

XMLElement::XMLElement() :
    node_(nullptr),
    xpathResultSet_(nullptr),
    xpathNode_(nullptr),
    xpathResultIndex_(0)
{
}

XMLElement::XMLElement(XMLFile* file, pugi::xml_node_struct* node) :
    file_(file),
    node_(node),
    xpathResultSet_(nullptr),
    xpathNode_(nullptr),
    xpathResultIndex_(0)
{
}

XMLElement::XMLElement(XMLFile* file, const XPathResultSet* resultSet, const pugi::xpath_node* xpathNode,
    unsigned xpathResultIndex) :
    file_(file),
    node_(nullptr),
    xpathResultSet_(resultSet),
    xpathNode_(resultSet ? xpathNode : (xpathNode ? new pugi::xpath_node(*xpathNode) : nullptr)),
    xpathResultIndex_(xpathResultIndex)
{
}

XMLElement::XMLElement(const XMLElement& rhs) :
    file_(rhs.file_),
    node_(rhs.node_),
    xpathResultSet_(rhs.xpathResultSet_),
    xpathNode_(rhs.xpathResultSet_ ? rhs.xpathNode_ : (rhs.xpathNode_ ? new pugi::xpath_node(*rhs.xpathNode_) : nullptr)),
    xpathResultIndex_(rhs.xpathResultIndex_)
{
}

XMLElement::~XMLElement()
{
    // XMLElement class takes the ownership of a single xpath_node object, so destruct it now
    if (!xpathResultSet_ && xpathNode_)
    {
        delete xpathNode_;
        xpathNode_ = nullptr;
    }
}

XMLElement& XMLElement::operator =(const XMLElement& rhs)
{
    file_ = rhs.file_;
    node_ = rhs.node_;
    xpathResultSet_ = rhs.xpathResultSet_;
    xpathNode_ = rhs.xpathResultSet_ ? rhs.xpathNode_ : (rhs.xpathNode_ ? new pugi::xpath_node(*rhs.xpathNode_) : nullptr);
    xpathResultIndex_ = rhs.xpathResultIndex_;
    return *this;
}

void XMLElement::SetName(const ea::string& name)
{
    SetName(name.c_str());
}

void XMLElement::SetName(const char* name)
{
    if (!file_ || (!node_ && !xpathNode_))
        return;

    pugi::xml_node node = xpathNode_ ? xpathNode_->node() : pugi::xml_node(node_);
    node.set_name(name);
}

XMLElement XMLElement::CreateChild(const ea::string& name)
{
    return CreateChild(name.c_str());
}

XMLElement XMLElement::CreateChild(const char* name)
{
    if (!file_ || (!node_ && !xpathNode_))
        return XMLElement();

    const pugi::xml_node& node = xpathNode_ ? xpathNode_->node() : pugi::xml_node(node_);
    pugi::xml_node child = const_cast<pugi::xml_node&>(node).append_child(name);
    return XMLElement(file_, child.internal_object());
}

XMLElement XMLElement::GetOrCreateChild(const ea::string& name)
{
    XMLElement child = GetChild(name);
    if (child.NotNull())
        return child;
    else
        return CreateChild(name);
}

XMLElement XMLElement::GetOrCreateChild(const char* name)
{
    XMLElement child = GetChild(name);
    if (child.NotNull())
        return child;
    else
        return CreateChild(name);
}

bool XMLElement::AppendChild(XMLElement element, bool asCopy)
{
    if (!element.file_ || (!element.node_ && !element.xpathNode_) || !file_ || (!node_ && !xpathNode_))
        return false;

    pugi::xml_node node = xpathNode_ ? xpathNode_->node() : pugi::xml_node(node_);
    const pugi::xml_node& child = element.xpathNode_ ? element.xpathNode_->node() : pugi::xml_node(element.node_);

    if (asCopy)
        node.append_copy(child);
    else
        node.append_move(child);
    return true;
}

bool XMLElement::Remove()
{
    return GetParent().RemoveChild(*this);
}

bool XMLElement::RemoveChild(const XMLElement& element)
{
    if (!element.file_ || (!element.node_ && !element.xpathNode_) || !file_ || (!node_ && !xpathNode_))
        return false;

    const pugi::xml_node& node = xpathNode_ ? xpathNode_->node() : pugi::xml_node(node_);
    const pugi::xml_node& child = element.xpathNode_ ? element.xpathNode_->node() : pugi::xml_node(element.node_);
    return const_cast<pugi::xml_node&>(node).remove_child(child);
}

bool XMLElement::RemoveChild(const ea::string& name)
{
    return RemoveChild(name.c_str());
}

bool XMLElement::RemoveChild(const char* name)
{
    if (!file_ || (!node_ && !xpathNode_))
        return false;

    const pugi::xml_node& node = xpathNode_ ? xpathNode_->node() : pugi::xml_node(node_);
    return const_cast<pugi::xml_node&>(node).remove_child(name);
}

bool XMLElement::RemoveChildren(const ea::string& name)
{
    return RemoveChildren(name.c_str());
}

bool XMLElement::RemoveChildren(const char* name)
{
    if ((!file_ || !node_) && !xpathNode_)
        return false;

    const pugi::xml_node& node = xpathNode_ ? xpathNode_->node() : pugi::xml_node(node_);
    if (!CStringLength(name))
    {
        for (;;)
        {
            pugi::xml_node child = node.last_child();
            if (child.empty())
                break;
            const_cast<pugi::xml_node&>(node).remove_child(child);
        }
    }
    else
    {
        for (;;)
        {
            pugi::xml_node child = node.child(name);
            if (child.empty())
                break;
            const_cast<pugi::xml_node&>(node).remove_child(child);
        }
    }

    return true;
}

bool XMLElement::RemoveAttribute(const ea::string& name)
{
    return RemoveAttribute(name.c_str());
}

bool XMLElement::RemoveAttribute(const char* name)
{
    if (!file_ || (!node_ && !xpathNode_))
        return false;

    // If xpath_node contains just attribute, remove it regardless of the specified name
    if (xpathNode_ && xpathNode_->attribute())
        return xpathNode_->parent().remove_attribute(
            xpathNode_->attribute());  // In attribute context, xpath_node's parent is the parent node of the attribute itself

    const pugi::xml_node& node = xpathNode_ ? xpathNode_->node() : pugi::xml_node(node_);
    return const_cast<pugi::xml_node&>(node).remove_attribute(node.attribute(name));
}

XMLElement XMLElement::SelectSingle(const ea::string& query, pugi::xpath_variable_set* variables) const
{
    if (!file_ || (!node_ && !xpathNode_))
        return XMLElement();

    const pugi::xml_node& node = xpathNode_ ? xpathNode_->node() : pugi::xml_node(node_);
    pugi::xpath_node result = node.select_node(query.c_str(), variables);
    return XMLElement(file_, nullptr, &result, 0);
}

XMLElement XMLElement::SelectSinglePrepared(const XPathQuery& query) const
{
    if (!file_ || (!node_ && !xpathNode_ && !query.GetXPathQuery()))
        return XMLElement();

    const pugi::xml_node& node = xpathNode_ ? xpathNode_->node() : pugi::xml_node(node_);
    pugi::xpath_node result = node.select_node(*query.GetXPathQuery());
    return XMLElement(file_, nullptr, &result, 0);
}

XPathResultSet XMLElement::Select(const ea::string& query, pugi::xpath_variable_set* variables) const
{
    if (!file_ || (!node_ && !xpathNode_))
        return XPathResultSet();

    const pugi::xml_node& node = xpathNode_ ? xpathNode_->node() : pugi::xml_node(node_);
    pugi::xpath_node_set result = node.select_nodes(query.c_str(), variables);
    return XPathResultSet(file_, &result);
}

XPathResultSet XMLElement::SelectPrepared(const XPathQuery& query) const
{
    if (!file_ || (!node_ && !xpathNode_ && query.GetXPathQuery()))
        return XPathResultSet();

    const pugi::xml_node& node = xpathNode_ ? xpathNode_->node() : pugi::xml_node(node_);
    pugi::xpath_node_set result = node.select_nodes(*query.GetXPathQuery());
    return XPathResultSet(file_, &result);
}

bool XMLElement::SetValue(const ea::string& value)
{
    return SetValue(value.c_str());
}

bool XMLElement::SetValue(const char* value)
{
    if (!file_ || (!node_ && !xpathNode_))
        return false;

    const pugi::xml_node& node = xpathNode_ ? xpathNode_->node() : pugi::xml_node(node_);

    // Search for existing value first
    for (pugi::xml_node child = node.first_child(); child; child = child.next_sibling())
    {
        if (child.type() == pugi::node_pcdata)
            return const_cast<pugi::xml_node&>(child).set_value(value);
    }

    // If no previous value found, append new
    return const_cast<pugi::xml_node&>(node).append_child(pugi::node_pcdata).set_value(value);
}

bool XMLElement::SetAttribute(const ea::string& name, const ea::string& value)
{
    return SetAttribute(name.c_str(), value.c_str());
}

bool XMLElement::SetAttribute(const char* name, const char* value)
{
    if (!file_ || (!node_ && !xpathNode_))
        return false;

    // If xpath_node contains just attribute, set its value regardless of the specified name
    if (xpathNode_ && xpathNode_->attribute())
        return xpathNode_->attribute().set_value(value);

    const pugi::xml_node& node = xpathNode_ ? xpathNode_->node() : pugi::xml_node(node_);
    pugi::xml_attribute attr = node.attribute(name);
    if (attr.empty())
        attr = const_cast<pugi::xml_node&>(node).append_attribute(name);
    return attr.set_value(value);
}

bool XMLElement::SetAttribute(const ea::string& value)
{
    return SetAttribute(value.c_str());
}

bool XMLElement::SetAttribute(const char* value)
{
    // If xpath_node contains just attribute, set its value
    return xpathNode_ && xpathNode_->attribute() && xpathNode_->attribute().set_value(value);
}

bool XMLElement::SetBool(const ea::string& name, bool value)
{
    return SetAttribute(name, ea::to_string(value));
}

bool XMLElement::SetBoundingBox(const BoundingBox& value)
{
    if (!SetVector3("min", value.min_))
        return false;
    return SetVector3("max", value.max_);
}

bool XMLElement::SetBuffer(const ea::string& name, const void* data, unsigned size)
{
    ea::string dataStr;
    BufferToString(dataStr, data, size);
    return SetAttribute(name, dataStr);
}

bool XMLElement::SetBuffer(const ea::string& name, const ea::vector<unsigned char>& value)
{
    if (!value.size())
        return SetAttribute(name, EMPTY_STRING);
    else
        return SetBuffer(name, &value[0], value.size());
}

bool XMLElement::SetColor(const ea::string& name, const Color& value)
{
    return SetAttribute(name, value.ToString());
}

bool XMLElement::SetFloat(const ea::string& name, float value)
{
    return SetAttribute(name, ea::to_string(value));
}

bool XMLElement::SetDouble(const ea::string& name, double value)
{
    return SetAttribute(name, ea::to_string(value));
}

bool XMLElement::SetUInt(const ea::string& name, unsigned value)
{
    return SetAttribute(name, ea::to_string(value));
}

bool XMLElement::SetInt(const ea::string& name, int value)
{
    return SetAttribute(name, ea::to_string(value));
}

bool XMLElement::SetUInt64(const ea::string& name, unsigned long long value)
{
    return SetAttribute(name, ea::to_string(value));
}

bool XMLElement::SetInt64(const ea::string& name, long long value)
{
    return SetAttribute(name, ea::to_string(value));
}

bool XMLElement::SetIntRect(const ea::string& name, const IntRect& value)
{
    return SetAttribute(name, value.ToString());
}

bool XMLElement::SetIntVector2(const ea::string& name, const IntVector2& value)
{
    return SetAttribute(name, value.ToString());
}

bool XMLElement::SetIntVector3(const ea::string& name, const IntVector3& value)
{
    return SetAttribute(name, value.ToString());
}

bool XMLElement::SetRect(const ea::string& name, const Rect& value)
{
    return SetAttribute(name, value.ToString());
}

bool XMLElement::SetQuaternion(const ea::string& name, const Quaternion& value)
{
    return SetAttribute(name, value.ToString());
}

bool XMLElement::SetString(const ea::string& name, const ea::string& value)
{
    return SetAttribute(name, value);
}

bool XMLElement::SetVariant(const Variant& value)
{
    if (!SetAttribute("type", value.GetTypeName()))
        return false;

    return SetVariantValue(value);
}

bool XMLElement::SetVariantValue(const Variant& value)
{
    switch (value.GetType())
    {
    case VAR_RESOURCEREF:
        return SetResourceRef(value.GetResourceRef());

    case VAR_RESOURCEREFLIST:
        return SetResourceRefList(value.GetResourceRefList());

    case VAR_VARIANTVECTOR:
        return SetVariantVector(value.GetVariantVector());

    case VAR_STRINGVECTOR:
        return SetStringVector(value.GetStringVector());

    case VAR_VARIANTMAP:
        return SetVariantMap(value.GetVariantMap());

    case VAR_CUSTOM:
    {
        if (const Serializable* object = value.GetCustom<SharedPtr<Serializable>>())
        {
            SetAttribute("type", object->GetTypeName());
            if (!object->SaveXML(*this))
            {
                RemoveAttribute("type");
                RemoveChildren();
            }
            else
                return true;
        }
        else
            URHO3D_LOGERROR("Serialization of objects other than SharedPtr<Serializable> is not supported.");
        return false;
    }

    default:
        return SetAttribute("value", value.ToString().c_str());
    }
}

bool XMLElement::SetResourceRef(const ResourceRef& value)
{
    if (!file_ || (!node_ && !xpathNode_))
        return false;

    // Need the context to query for the type
    Context* context = file_->GetContext();

    return SetAttribute("value", ea::string(context->GetTypeName(value.type_)) + ";" + value.name_);
}

bool XMLElement::SetResourceRefList(const ResourceRefList& value)
{
    if (!file_ || (!node_ && !xpathNode_))
        return false;

    // Need the context to query for the type
    Context* context = file_->GetContext();

    ea::string str(context->GetTypeName(value.type_));
    for (unsigned i = 0; i < value.names_.size(); ++i)
    {
        str += ";";
        str += value.names_[i];
    }

    return SetAttribute("value", str.c_str());
}

bool XMLElement::SetVariantVector(const VariantVector& value)
{
    // Must remove all existing variant child elements (if they exist) to not cause confusion
    if (!RemoveChildren("variant"))
        return false;

    for (auto i = value.begin(); i != value.end(); ++i)
    {
        XMLElement variantElem = CreateChild("variant");
        if (!variantElem)
            return false;
        variantElem.SetVariant(*i);
    }

    return true;
}

bool XMLElement::SetStringVector(const StringVector& value)
{
    if (!RemoveChildren("string"))
        return false;

    for (auto i = value.begin(); i != value.end(); ++i)
    {
        XMLElement stringElem = CreateChild("string");
        if (!stringElem)
            return false;
        stringElem.SetAttribute("value", *i);
    }

    return true;
}

bool XMLElement::SetVariantMap(const VariantMap& value)
{
    if (!RemoveChildren("variant"))
        return false;

    for (auto i = value.begin(); i != value.end(); ++i)
    {
        XMLElement variantElem = CreateChild("variant");
        if (!variantElem)
            return false;
        variantElem.SetUInt("hash", i->first.Value());
        variantElem.SetVariant(i->second);
    }

    return true;
}

bool XMLElement::SetVector2(const ea::string& name, const Vector2& value)
{
    return SetAttribute(name, value.ToString());
}

bool XMLElement::SetVector3(const ea::string& name, const Vector3& value)
{
    return SetAttribute(name, value.ToString());
}

bool XMLElement::SetVector4(const ea::string& name, const Vector4& value)
{
    return SetAttribute(name, value.ToString());
}

bool XMLElement::SetVectorVariant(const ea::string& name, const Variant& value)
{
    VariantType type = value.GetType();
    if (type == VAR_FLOAT || type == VAR_VECTOR2 || type == VAR_VECTOR3 || type == VAR_VECTOR4 || type == VAR_MATRIX3 ||
        type == VAR_MATRIX3X4 || type == VAR_MATRIX4)
        return SetAttribute(name, value.ToString());
    else
        return false;
}

bool XMLElement::SetMatrix3(const ea::string& name, const Matrix3& value)
{
    return SetAttribute(name, value.ToString());
}

bool XMLElement::SetMatrix3x4(const ea::string& name, const Matrix3x4& value)
{
    return SetAttribute(name, value.ToString());
}

bool XMLElement::SetMatrix4(const ea::string& name, const Matrix4& value)
{
    return SetAttribute(name, value.ToString());
}

bool XMLElement::IsNull() const
{
    return !NotNull();
}

bool XMLElement::NotNull() const
{
    return node_ || (xpathNode_ && !xpathNode_->operator !());
}

XMLElement::operator bool() const
{
    return NotNull();
}

ea::string XMLElement::GetName() const
{
    if ((!file_ || !node_) && !xpathNode_)
        return ea::string();

    // If xpath_node contains just attribute, return its name instead
    if (xpathNode_ && xpathNode_->attribute())
        return ea::string(xpathNode_->attribute().name());

    const pugi::xml_node& node = xpathNode_ ? xpathNode_->node() : pugi::xml_node(node_);
    return ea::string(node.name());
}

bool XMLElement::HasChild(const ea::string& name) const
{
    return HasChild(name.c_str());
}

bool XMLElement::HasChild(const char* name) const
{
    if (!file_ || (!node_ && !xpathNode_))
        return false;

    const pugi::xml_node& node = xpathNode_ ? xpathNode_->node() : pugi::xml_node(node_);
    return !node.child(name).empty();
}

XMLElement XMLElement::GetChild(const ea::string& name) const
{
    return GetChild(name.c_str());
}

XMLElement XMLElement::GetChild(const char* name) const
{
    if (!file_ || (!node_ && !xpathNode_))
        return XMLElement();

    const pugi::xml_node& node = xpathNode_ ? xpathNode_->node() : pugi::xml_node(node_);
    if (!CStringLength(name))
        return XMLElement(file_, node.first_child().internal_object());
    else
        return XMLElement(file_, node.child(name).internal_object());
}

XMLElement XMLElement::GetNext(const ea::string& name) const
{
    return GetNext(name.c_str());
}

XMLElement XMLElement::GetNext(const char* name) const
{
    if (!file_ || (!node_ && !xpathNode_))
        return XMLElement();

    const pugi::xml_node& node = xpathNode_ ? xpathNode_->node() : pugi::xml_node(node_);
    if (!CStringLength(name))
        return XMLElement(file_, node.next_sibling().internal_object());
    else
        return XMLElement(file_, node.next_sibling(name).internal_object());
}

XMLElement XMLElement::GetParent() const
{
    if (!file_ || (!node_ && !xpathNode_))
        return XMLElement();

    const pugi::xml_node& node = xpathNode_ ? xpathNode_->node() : pugi::xml_node(node_);
    return XMLElement(file_, node.parent().internal_object());
}

unsigned XMLElement::GetNumAttributes() const
{
    if (!file_ || (!node_ && !xpathNode_))
        return 0;

    const pugi::xml_node& node = xpathNode_ ? xpathNode_->node() : pugi::xml_node(node_);
    unsigned ret = 0;

    pugi::xml_attribute attr = node.first_attribute();
    while (!attr.empty())
    {
        ++ret;
        attr = attr.next_attribute();
    }

    return ret;
}

bool XMLElement::HasAttribute(const ea::string& name) const
{
    return HasAttribute(name.c_str());
}

bool XMLElement::HasAttribute(const char* name) const
{
    if (!file_ || (!node_ && !xpathNode_))
        return false;

    // If xpath_node contains just attribute, check against it
    if (xpathNode_ && xpathNode_->attribute())
        return ea::string(xpathNode_->attribute().name()) == name;

    const pugi::xml_node& node = xpathNode_ ? xpathNode_->node() : pugi::xml_node(node_);
    return !node.attribute(name).empty();
}

ea::string XMLElement::GetValue() const
{
    if (!file_ || (!node_ && !xpathNode_))
        return EMPTY_STRING;

    const pugi::xml_node& node = xpathNode_ ? xpathNode_->node() : pugi::xml_node(node_);
    return ea::string(node.child_value());
}

ea::string XMLElement::GetAttribute(const ea::string& name) const
{
    return ea::string(GetAttributeCString(name.c_str()));
}

ea::string XMLElement::GetAttribute(const char* name) const
{
    return ea::string(GetAttributeCString(name));
}

const char* XMLElement::GetAttributeCString(const char* name) const
{
    if (!file_ || (!node_ && !xpathNode_))
        return "";

    // If xpath_node contains just attribute, return it regardless of the specified name
    if (xpathNode_ && xpathNode_->attribute())
        return xpathNode_->attribute().value();

    const pugi::xml_node& node = xpathNode_ ? xpathNode_->node() : pugi::xml_node(node_);
    return node.attribute(name).value();
}

ea::string XMLElement::GetAttributeLower(const ea::string& name) const
{
    return GetAttribute(name).to_lower();
}

ea::string XMLElement::GetAttributeLower(const char* name) const
{
    return ea::string(GetAttribute(name)).to_lower();
}

ea::string XMLElement::GetAttributeUpper(const ea::string& name) const
{
    return GetAttribute(name).to_upper();
}

ea::string XMLElement::GetAttributeUpper(const char* name) const
{
    return ea::string(GetAttribute(name)).to_upper();
}

ea::vector<ea::string> XMLElement::GetAttributeNames() const
{
    if (!file_ || (!node_ && !xpathNode_))
        return ea::vector<ea::string>();

    const pugi::xml_node& node = xpathNode_ ? xpathNode_->node() : pugi::xml_node(node_);
    ea::vector<ea::string> ret;

    pugi::xml_attribute attr = node.first_attribute();
    while (!attr.empty())
    {
        ret.push_back(ea::string(attr.name()));
        attr = attr.next_attribute();
    }

    return ret;
}

bool XMLElement::GetBool(const ea::string& name) const
{
    return ToBool(GetAttribute(name));
}

BoundingBox XMLElement::GetBoundingBox() const
{
    BoundingBox ret;

    ret.min_ = GetVector3("min");
    ret.max_ = GetVector3("max");
    return ret;
}

ea::vector<unsigned char> XMLElement::GetBuffer(const ea::string& name) const
{
    ea::vector<unsigned char> ret;
    StringToBuffer(ret, GetAttribute(name));
    return ret;
}

bool XMLElement::GetBuffer(const ea::string& name, void* dest, unsigned size) const
{
    ea::vector<ea::string> bytes = GetAttribute(name).split(' ');
    if (size < bytes.size())
        return false;

    auto* destBytes = (unsigned char*)dest;
    for (unsigned i = 0; i < bytes.size(); ++i)
        destBytes[i] = (unsigned char)ToInt(bytes[i]);
    return true;
}

Color XMLElement::GetColor(const ea::string& name) const
{
    return ToColor(GetAttribute(name));
}

float XMLElement::GetFloat(const ea::string& name) const
{
    return ToFloat(GetAttribute(name));
}

double XMLElement::GetDouble(const ea::string& name) const
{
    return ToDouble(GetAttribute(name));
}

unsigned XMLElement::GetUInt(const ea::string& name) const
{
    return ToUInt(GetAttribute(name));
}

int XMLElement::GetInt(const ea::string& name) const
{
    return ToInt(GetAttribute(name));
}

unsigned long long XMLElement::GetUInt64(const ea::string& name) const
{
    return ToUInt64(GetAttribute(name));
}

long long XMLElement::GetInt64(const ea::string& name) const
{
    return ToInt64(GetAttribute(name));
}

IntRect XMLElement::GetIntRect(const ea::string& name) const
{
    return ToIntRect(GetAttribute(name));
}

IntVector2 XMLElement::GetIntVector2(const ea::string& name) const
{
    return ToIntVector2(GetAttribute(name));
}

IntVector3 XMLElement::GetIntVector3(const ea::string& name) const
{
    return ToIntVector3(GetAttribute(name));
}

Quaternion XMLElement::GetQuaternion(const ea::string& name) const
{
    return ToQuaternion(GetAttribute(name));
}

Rect XMLElement::GetRect(const ea::string& name) const
{
    return ToRect(GetAttribute(name));
}

Variant XMLElement::GetVariant() const
{
    VariantType type = Variant::GetTypeFromName(GetAttribute("type"));
    return GetVariantValue(type);
}

Variant XMLElement::GetVariantValue(VariantType type, Context* context) const
{
    Variant ret;

    if (type == VAR_RESOURCEREF)
        ret = GetResourceRef();
    else if (type == VAR_RESOURCEREFLIST)
        ret = GetResourceRefList();
    else if (type == VAR_VARIANTVECTOR)
        ret = GetVariantVector();
    else if (type == VAR_STRINGVECTOR)
        ret = GetStringVector();
    else if (type == VAR_VARIANTMAP)
        ret = GetVariantMap();
    else if (type == VAR_CUSTOM)
    {
        if (!context)
        {
            URHO3D_LOGERROR("Context must not be null for SharedPtr<Serializable>");
            return ret;
        }

        const ea::string& typeName = GetAttribute("type");
        if (!typeName.empty())
        {
            SharedPtr<Serializable> object;
            object.StaticCast(context->CreateObject(typeName));

            if (object.NotNull())
            {
                // Restore proper refcount.
                if (object->LoadXML(*this))
                    ret.SetCustom(object);
                else
                    URHO3D_LOGERROR("Deserialization of '{}' failed", typeName);
            }
            else
                URHO3D_LOGERROR("Creation of type '{}' failed because it has no factory registered", typeName);
        }
        else if (!GetChild().IsNull())
            URHO3D_LOGERROR("Malformed xml input: 'type' attribute is required when deserializing an object");
    }
    else
        ret.FromString(type, GetAttributeCString("value"));

    return ret;
}

ResourceRef XMLElement::GetResourceRef() const
{
    ResourceRef ret;

    ea::vector<ea::string> values = GetAttribute("value").split(';');
    if (values.size() == 2)
    {
        ret.type_ = values[0];
        ret.name_ = values[1];
    }

    return ret;
}

ResourceRefList XMLElement::GetResourceRefList() const
{
    ResourceRefList ret;

    ea::vector<ea::string> values = GetAttribute("value").split(';', true);
    if (values.size() >= 1)
    {
        ret.type_ = values[0];
        ret.names_.resize(values.size() - 1);
        for (unsigned i = 1; i < values.size(); ++i)
            ret.names_[i - 1] = values[i];
    }

    return ret;
}

VariantVector XMLElement::GetVariantVector() const
{
    VariantVector ret;

    XMLElement variantElem = GetChild("variant");
    while (variantElem)
    {
        ret.push_back(variantElem.GetVariant());
        variantElem = variantElem.GetNext("variant");
    }

    return ret;
}

StringVector XMLElement::GetStringVector() const
{
    StringVector ret;

    XMLElement stringElem = GetChild("string");
    while (stringElem)
    {
        ret.push_back(stringElem.GetAttributeCString("value"));
        stringElem = stringElem.GetNext("string");
    }

    return ret;
}

VariantMap XMLElement::GetVariantMap() const
{
    VariantMap ret;

    XMLElement variantElem = GetChild("variant");
    while (variantElem)
    {
        // If this is a manually edited map, user can not be expected to calculate hashes manually. Also accept "name" attribute
        if (variantElem.HasAttribute("name"))
            ret[StringHash(variantElem.GetAttribute("name"))] = variantElem.GetVariant();
        else if (variantElem.HasAttribute("hash"))
            ret[StringHash(variantElem.GetUInt("hash"))] = variantElem.GetVariant();

        variantElem = variantElem.GetNext("variant");
    }

    return ret;
}

Vector2 XMLElement::GetVector2(const ea::string& name) const
{
    return ToVector2(GetAttribute(name));
}

Vector3 XMLElement::GetVector3(const ea::string& name) const
{
    return ToVector3(GetAttribute(name));
}

Vector4 XMLElement::GetVector4(const ea::string& name) const
{
    return ToVector4(GetAttribute(name));
}

Vector4 XMLElement::GetVector(const ea::string& name) const
{
    return ToVector4(GetAttribute(name), true);
}

Variant XMLElement::GetVectorVariant(const ea::string& name) const
{
    return ToVectorVariant(GetAttribute(name));
}

Matrix3 XMLElement::GetMatrix3(const ea::string& name) const
{
    return ToMatrix3(GetAttribute(name));
}

Matrix3x4 XMLElement::GetMatrix3x4(const ea::string& name) const
{
    return ToMatrix3x4(GetAttribute(name));
}

Matrix4 XMLElement::GetMatrix4(const ea::string& name) const
{
    return ToMatrix4(GetAttribute(name));
}

XMLFile* XMLElement::GetFile() const
{
    return file_;
}

XMLElement XMLElement::NextResult() const
{
    if (!xpathResultSet_ || !xpathNode_)
        return XMLElement();

    return xpathResultSet_->operator [](++xpathResultIndex_);
}

XPathResultSet::XPathResultSet() :
    resultSet_(nullptr)
{
}

XPathResultSet::XPathResultSet(XMLFile* file, pugi::xpath_node_set* resultSet) :
    file_(file),
    resultSet_(resultSet ? new pugi::xpath_node_set(resultSet->begin(), resultSet->end()) : nullptr)
{
    // Sort the node set in forward document order
    if (resultSet_)
        resultSet_->sort();
}

XPathResultSet::XPathResultSet(const XPathResultSet& rhs) :
    file_(rhs.file_),
    resultSet_(rhs.resultSet_ ? new pugi::xpath_node_set(rhs.resultSet_->begin(), rhs.resultSet_->end()) : nullptr)
{
}

XPathResultSet::~XPathResultSet()
{
    delete resultSet_;
    resultSet_ = nullptr;
}

XPathResultSet& XPathResultSet::operator =(const XPathResultSet& rhs)
{
    file_ = rhs.file_;
    resultSet_ = rhs.resultSet_ ? new pugi::xpath_node_set(rhs.resultSet_->begin(), rhs.resultSet_->end()) : nullptr;
    return *this;
}

XMLElement XPathResultSet::operator [](unsigned index) const
{
    if (!resultSet_)
        URHO3D_LOGERRORF(
            "Could not return result at index: %u. Most probably this is caused by the XPathResultSet not being stored in a lhs variable.",
            index);

    return resultSet_ && index < Size() ? XMLElement(file_, this, &resultSet_->operator [](index), index) : XMLElement();
}

XMLElement XPathResultSet::FirstResult()
{
    return operator [](0);
}

unsigned XPathResultSet::Size() const
{
    return resultSet_ ? (unsigned)resultSet_->size() : 0;
}

bool XPathResultSet::Empty() const
{
    return resultSet_ ? resultSet_->empty() : true;
}

XPathQuery::XPathQuery() = default;

XPathQuery::XPathQuery(const ea::string& queryString, const ea::string& variableString)
{
    SetQuery(queryString, variableString);
}

XPathQuery::~XPathQuery() = default;

void XPathQuery::Bind()
{
    // Delete previous query object and create a new one binding it with variable set
    query_ = ea::make_unique<pugi::xpath_query>(queryString_.c_str(), variables_.get());
}

bool XPathQuery::SetVariable(const ea::string& name, bool value)
{
    if (!variables_)
        variables_ = ea::make_unique<pugi::xpath_variable_set>();
    return variables_->set(name.c_str(), value);
}

bool XPathQuery::SetVariable(const ea::string& name, float value)
{
    if (!variables_)
        variables_ = ea::make_unique<pugi::xpath_variable_set>();
    return variables_->set(name.c_str(), value);
}

bool XPathQuery::SetVariable(const ea::string& name, const ea::string& value)
{
    return SetVariable(name.c_str(), value.c_str());
}

bool XPathQuery::SetVariable(const char* name, const char* value)
{
    if (!variables_)
        variables_ = ea::make_unique<pugi::xpath_variable_set>();
    return variables_->set(name, value);
}

bool XPathQuery::SetVariable(const ea::string& name, const XPathResultSet& value)
{
    if (!variables_)
        variables_ = ea::make_unique<pugi::xpath_variable_set>();

    pugi::xpath_node_set* nodeSet = value.GetXPathNodeSet();
    if (!nodeSet)
        return false;

    return variables_->set(name.c_str(), *nodeSet);
}

bool XPathQuery::SetQuery(const ea::string& queryString, const ea::string& variableString, bool bind)
{
    if (!variableString.empty())
    {
        Clear();
        variables_ = ea::make_unique<pugi::xpath_variable_set>();

        // Parse the variable string having format "name1:type1,name2:type2,..." where type is one of "Bool", "Float", "String", "ResultSet"
        ea::vector<ea::string> vars = variableString.split(',');
        for (auto i = vars.begin(); i != vars.end(); ++i)
        {
            ea::vector<ea::string> tokens = i->trimmed().split(':');
            if (tokens.size() != 2)
                continue;

            pugi::xpath_value_type type;
            if (tokens[1] == "Bool")
                type = pugi::xpath_type_boolean;
            else if (tokens[1] == "Float")
                type = pugi::xpath_type_number;
            else if (tokens[1] == "String")
                type = pugi::xpath_type_string;
            else if (tokens[1] == "ResultSet")
                type = pugi::xpath_type_node_set;
            else
                return false;

            if (!variables_->add(tokens[0].c_str(), type))
                return false;
        }
    }

    queryString_ = queryString;

    if (bind)
        Bind();

    return true;
}

void XPathQuery::Clear()
{
    queryString_.clear();

    variables_.reset();
    query_.reset();
}

bool XPathQuery::EvaluateToBool(const XMLElement& element) const
{
    if (!query_ || ((!element.GetFile() || !element.GetNode()) && !element.GetXPathNode()))
        return false;

    const pugi::xml_node& node = element.GetXPathNode() ? element.GetXPathNode()->node() : pugi::xml_node(element.GetNode());
    return query_->evaluate_boolean(node);
}

float XPathQuery::EvaluateToFloat(const XMLElement& element) const
{
    if (!query_ || ((!element.GetFile() || !element.GetNode()) && !element.GetXPathNode()))
        return 0.0f;

    const pugi::xml_node& node = element.GetXPathNode() ? element.GetXPathNode()->node() : pugi::xml_node(element.GetNode());
    return (float)query_->evaluate_number(node);
}

ea::string XPathQuery::EvaluateToString(const XMLElement& element) const
{
    if (!query_ || ((!element.GetFile() || !element.GetNode()) && !element.GetXPathNode()))
        return EMPTY_STRING;

    const pugi::xml_node& node = element.GetXPathNode() ? element.GetXPathNode()->node() : pugi::xml_node(element.GetNode());
    ea::string result;
    // First call get the size
    result.reserve((unsigned) query_->evaluate_string(nullptr, 0, node));
    // Second call get the actual string
    query_->evaluate_string(const_cast<pugi::char_t*>(result.c_str()), result.capacity(), node);
    return result;
}

XPathResultSet XPathQuery::Evaluate(const XMLElement& element) const
{
    if (!query_ || ((!element.GetFile() || !element.GetNode()) && !element.GetXPathNode()))
        return XPathResultSet();

    const pugi::xml_node& node = element.GetXPathNode() ? element.GetXPathNode()->node() : pugi::xml_node(element.GetNode());
    pugi::xpath_node_set result = query_->evaluate_node_set(node);
    return XPathResultSet(element.GetFile(), &result);
}

}
=======
//
// Copyright (c) 2008-2020 the Urho3D project.
//
// Permission is hereby granted, free of charge, to any person obtaining a copy
// of this software and associated documentation files (the "Software"), to deal
// in the Software without restriction, including without limitation the rights
// to use, copy, modify, merge, publish, distribute, sublicense, and/or sell
// copies of the Software, and to permit persons to whom the Software is
// furnished to do so, subject to the following conditions:
//
// The above copyright notice and this permission notice shall be included in
// all copies or substantial portions of the Software.
//
// THE SOFTWARE IS PROVIDED "AS IS", WITHOUT WARRANTY OF ANY KIND, EXPRESS OR
// IMPLIED, INCLUDING BUT NOT LIMITED TO THE WARRANTIES OF MERCHANTABILITY,
// FITNESS FOR A PARTICULAR PURPOSE AND NONINFRINGEMENT. IN NO EVENT SHALL THE
// AUTHORS OR COPYRIGHT HOLDERS BE LIABLE FOR ANY CLAIM, DAMAGES OR OTHER
// LIABILITY, WHETHER IN AN ACTION OF CONTRACT, TORT OR OTHERWISE, ARISING FROM,
// OUT OF OR IN CONNECTION WITH THE SOFTWARE OR THE USE OR OTHER DEALINGS IN
// THE SOFTWARE.
//

#include "../Precompiled.h"

#include "../Core/Context.h"
#include "../IO/Log.h"
#include "../Resource/XMLFile.h"

#include <PugiXml/pugixml.hpp>

#include "../DebugNew.h"

namespace Urho3D
{

const XMLElement XMLElement::EMPTY;

XMLElement::XMLElement() :
    node_(nullptr),
    xpathResultSet_(nullptr),
    xpathNode_(nullptr),
    xpathResultIndex_(0)
{
}

XMLElement::XMLElement(XMLFile* file, pugi::xml_node_struct* node) :
    file_(file),
    node_(node),
    xpathResultSet_(nullptr),
    xpathNode_(nullptr),
    xpathResultIndex_(0)
{
}

XMLElement::XMLElement(XMLFile* file, const XPathResultSet* resultSet, const pugi::xpath_node* xpathNode,
    unsigned xpathResultIndex) :
    file_(file),
    node_(nullptr),
    xpathResultSet_(resultSet),
    xpathNode_(resultSet ? xpathNode : (xpathNode ? new pugi::xpath_node(*xpathNode) : nullptr)),
    xpathResultIndex_(xpathResultIndex)
{
}

XMLElement::XMLElement(const XMLElement& rhs) :
    file_(rhs.file_),
    node_(rhs.node_),
    xpathResultSet_(rhs.xpathResultSet_),
    xpathNode_(rhs.xpathResultSet_ ? rhs.xpathNode_ : (rhs.xpathNode_ ? new pugi::xpath_node(*rhs.xpathNode_) : nullptr)),
    xpathResultIndex_(rhs.xpathResultIndex_)
{
}

XMLElement::~XMLElement()
{
    // XMLElement class takes the ownership of a single xpath_node object, so destruct it now
    if (!xpathResultSet_ && xpathNode_)
    {
        delete xpathNode_;
        xpathNode_ = nullptr;
    }
}

XMLElement& XMLElement::operator =(const XMLElement& rhs)
{
    file_ = rhs.file_;
    node_ = rhs.node_;
    xpathResultSet_ = rhs.xpathResultSet_;
    xpathNode_ = rhs.xpathResultSet_ ? rhs.xpathNode_ : (rhs.xpathNode_ ? new pugi::xpath_node(*rhs.xpathNode_) : nullptr);
    xpathResultIndex_ = rhs.xpathResultIndex_;
    return *this;
}

XMLElement XMLElement::CreateChild(const String& name)
{
    return CreateChild(name.CString());
}

XMLElement XMLElement::CreateChild(const char* name)
{
    if (!file_ || (!node_ && !xpathNode_))
        return XMLElement();

    const pugi::xml_node& node = xpathNode_ ? xpathNode_->node() : pugi::xml_node(node_);
    pugi::xml_node child = const_cast<pugi::xml_node&>(node).append_child(name);
    return XMLElement(file_, child.internal_object());
}

XMLElement XMLElement::GetOrCreateChild(const String& name)
{
    XMLElement child = GetChild(name);
    if (child.NotNull())
        return child;
    else
        return CreateChild(name);
}

XMLElement XMLElement::GetOrCreateChild(const char* name)
{
    XMLElement child = GetChild(name);
    if (child.NotNull())
        return child;
    else
        return CreateChild(name);
}

bool XMLElement::AppendChild(XMLElement element, bool asCopy)
{
    if (!element.file_ || (!element.node_ && !element.xpathNode_) || !file_ || (!node_ && !xpathNode_))
        return false;

    pugi::xml_node node = xpathNode_ ? xpathNode_->node() : pugi::xml_node(node_);
    const pugi::xml_node& child = element.xpathNode_ ? element.xpathNode_->node() : pugi::xml_node(element.node_);

    if (asCopy)
        node.append_copy(child);
    else
        node.append_move(child);
    return true;
}

bool XMLElement::Remove()
{
    return GetParent().RemoveChild(*this);
}

bool XMLElement::RemoveChild(const XMLElement& element)
{
    if (!element.file_ || (!element.node_ && !element.xpathNode_) || !file_ || (!node_ && !xpathNode_))
        return false;

    const pugi::xml_node& node = xpathNode_ ? xpathNode_->node() : pugi::xml_node(node_);
    const pugi::xml_node& child = element.xpathNode_ ? element.xpathNode_->node() : pugi::xml_node(element.node_);
    return const_cast<pugi::xml_node&>(node).remove_child(child);
}

bool XMLElement::RemoveChild(const String& name)
{
    return RemoveChild(name.CString());
}

bool XMLElement::RemoveChild(const char* name)
{
    if (!file_ || (!node_ && !xpathNode_))
        return false;

    const pugi::xml_node& node = xpathNode_ ? xpathNode_->node() : pugi::xml_node(node_);
    return const_cast<pugi::xml_node&>(node).remove_child(name);
}

bool XMLElement::RemoveChildren(const String& name)
{
    return RemoveChildren(name.CString());
}

bool XMLElement::RemoveChildren(const char* name)
{
    if ((!file_ || !node_) && !xpathNode_)
        return false;

    const pugi::xml_node& node = xpathNode_ ? xpathNode_->node() : pugi::xml_node(node_);
    if (!String::CStringLength(name))
    {
        for (;;)
        {
            pugi::xml_node child = node.last_child();
            if (child.empty())
                break;
            const_cast<pugi::xml_node&>(node).remove_child(child);
        }
    }
    else
    {
        for (;;)
        {
            pugi::xml_node child = node.child(name);
            if (child.empty())
                break;
            const_cast<pugi::xml_node&>(node).remove_child(child);
        }
    }

    return true;
}

bool XMLElement::RemoveAttribute(const String& name)
{
    return RemoveAttribute(name.CString());
}

bool XMLElement::RemoveAttribute(const char* name)
{
    if (!file_ || (!node_ && !xpathNode_))
        return false;

    // If xpath_node contains just attribute, remove it regardless of the specified name
    if (xpathNode_ && xpathNode_->attribute())
        return xpathNode_->parent().remove_attribute(
            xpathNode_->attribute());  // In attribute context, xpath_node's parent is the parent node of the attribute itself

    const pugi::xml_node& node = xpathNode_ ? xpathNode_->node() : pugi::xml_node(node_);
    return const_cast<pugi::xml_node&>(node).remove_attribute(node.attribute(name));
}

XMLElement XMLElement::SelectSingle(const String& query, pugi::xpath_variable_set* variables) const
{
    if (!file_ || (!node_ && !xpathNode_))
        return XMLElement();

    const pugi::xml_node& node = xpathNode_ ? xpathNode_->node() : pugi::xml_node(node_);
    pugi::xpath_node result = node.select_single_node(query.CString(), variables);
    return XMLElement(file_, nullptr, &result, 0);
}

XMLElement XMLElement::SelectSinglePrepared(const XPathQuery& query) const
{
    if (!file_ || (!node_ && !xpathNode_ && !query.GetXPathQuery()))
        return XMLElement();

    const pugi::xml_node& node = xpathNode_ ? xpathNode_->node() : pugi::xml_node(node_);
    pugi::xpath_node result = node.select_single_node(*query.GetXPathQuery());
    return XMLElement(file_, nullptr, &result, 0);
}

XPathResultSet XMLElement::Select(const String& query, pugi::xpath_variable_set* variables) const
{
    if (!file_ || (!node_ && !xpathNode_))
        return XPathResultSet();

    const pugi::xml_node& node = xpathNode_ ? xpathNode_->node() : pugi::xml_node(node_);
    pugi::xpath_node_set result = node.select_nodes(query.CString(), variables);
    return XPathResultSet(file_, &result);
}

XPathResultSet XMLElement::SelectPrepared(const XPathQuery& query) const
{
    if (!file_ || (!node_ && !xpathNode_ && query.GetXPathQuery()))
        return XPathResultSet();

    const pugi::xml_node& node = xpathNode_ ? xpathNode_->node() : pugi::xml_node(node_);
    pugi::xpath_node_set result = node.select_nodes(*query.GetXPathQuery());
    return XPathResultSet(file_, &result);
}

bool XMLElement::SetValue(const String& value)
{
    return SetValue(value.CString());
}

bool XMLElement::SetValue(const char* value)
{
    if (!file_ || (!node_ && !xpathNode_))
        return false;

    const pugi::xml_node& node = xpathNode_ ? xpathNode_->node() : pugi::xml_node(node_);

    // Search for existing value first
    for (pugi::xml_node child = node.first_child(); child; child = child.next_sibling())
    {
        if (child.type() == pugi::node_pcdata)
            return const_cast<pugi::xml_node&>(child).set_value(value);
    }

    // If no previous value found, append new
    return const_cast<pugi::xml_node&>(node).append_child(pugi::node_pcdata).set_value(value);
}

bool XMLElement::SetAttribute(const String& name, const String& value)
{
    return SetAttribute(name.CString(), value.CString());
}

bool XMLElement::SetAttribute(const char* name, const char* value)
{
    if (!file_ || (!node_ && !xpathNode_))
        return false;

    // If xpath_node contains just attribute, set its value regardless of the specified name
    if (xpathNode_ && xpathNode_->attribute())
        return xpathNode_->attribute().set_value(value);

    const pugi::xml_node& node = xpathNode_ ? xpathNode_->node() : pugi::xml_node(node_);
    pugi::xml_attribute attr = node.attribute(name);
    if (attr.empty())
        attr = const_cast<pugi::xml_node&>(node).append_attribute(name);
    return attr.set_value(value);
}

bool XMLElement::SetAttribute(const String& value)
{
    return SetAttribute(value.CString());
}

bool XMLElement::SetAttribute(const char* value)
{
    // If xpath_node contains just attribute, set its value
    return xpathNode_ && xpathNode_->attribute() && xpathNode_->attribute().set_value(value);
}

bool XMLElement::SetBool(const String& name, bool value)
{
    return SetAttribute(name, String(value));
}

bool XMLElement::SetBoundingBox(const BoundingBox& value)
{
    if (!SetVector3("min", value.min_))
        return false;
    return SetVector3("max", value.max_);
}

bool XMLElement::SetBuffer(const String& name, const void* data, unsigned size)
{
    String dataStr;
    BufferToString(dataStr, data, size);
    return SetAttribute(name, dataStr);
}

bool XMLElement::SetBuffer(const String& name, const PODVector<unsigned char>& value)
{
    if (!value.Size())
        return SetAttribute(name, String::EMPTY);
    else
        return SetBuffer(name, &value[0], value.Size());
}

bool XMLElement::SetColor(const String& name, const Color& value)
{
    return SetAttribute(name, value.ToString());
}

bool XMLElement::SetFloat(const String& name, float value)
{
    return SetAttribute(name, String(value));
}

bool XMLElement::SetDouble(const String& name, double value)
{
    return SetAttribute(name, String(value));
}

bool XMLElement::SetUInt(const String& name, unsigned value)
{
    return SetAttribute(name, String(value));
}

bool XMLElement::SetInt(const String& name, int value)
{
    return SetAttribute(name, String(value));
}

bool XMLElement::SetUInt64(const String& name, unsigned long long value)
{
    return SetAttribute(name, String(value));
}

bool XMLElement::SetInt64(const String& name, long long value)
{
    return SetAttribute(name, String(value));
}

bool XMLElement::SetIntRect(const String& name, const IntRect& value)
{
    return SetAttribute(name, value.ToString());
}

bool XMLElement::SetIntVector2(const String& name, const IntVector2& value)
{
    return SetAttribute(name, value.ToString());
}

bool XMLElement::SetIntVector3(const String& name, const IntVector3& value)
{
    return SetAttribute(name, value.ToString());
}

bool XMLElement::SetRect(const String& name, const Rect& value)
{
    return SetAttribute(name, value.ToString());
}

bool XMLElement::SetQuaternion(const String& name, const Quaternion& value)
{
    return SetAttribute(name, value.ToString());
}

bool XMLElement::SetString(const String& name, const String& value)
{
    return SetAttribute(name, value);
}

bool XMLElement::SetVariant(const Variant& value)
{
    if (!SetAttribute("type", value.GetTypeName()))
        return false;

    return SetVariantValue(value);
}

bool XMLElement::SetVariantValue(const Variant& value)
{
    switch (value.GetType())
    {
    case VAR_RESOURCEREF:
        return SetResourceRef(value.GetResourceRef());

    case VAR_RESOURCEREFLIST:
        return SetResourceRefList(value.GetResourceRefList());

    case VAR_VARIANTVECTOR:
        return SetVariantVector(value.GetVariantVector());

    case VAR_STRINGVECTOR:
        return SetStringVector(value.GetStringVector());

    case VAR_VARIANTMAP:
        return SetVariantMap(value.GetVariantMap());

    default:
        return SetAttribute("value", value.ToString().CString());
    }
}

bool XMLElement::SetResourceRef(const ResourceRef& value)
{
    if (!file_ || (!node_ && !xpathNode_))
        return false;

    // Need the context to query for the type
    Context* context = file_->GetContext();

    return SetAttribute("value", String(context->GetTypeName(value.type_)) + ";" + value.name_);
}

bool XMLElement::SetResourceRefList(const ResourceRefList& value)
{
    if (!file_ || (!node_ && !xpathNode_))
        return false;

    // Need the context to query for the type
    Context* context = file_->GetContext();

    String str(context->GetTypeName(value.type_));
    for (unsigned i = 0; i < value.names_.Size(); ++i)
    {
        str += ";";
        str += value.names_[i];
    }

    return SetAttribute("value", str.CString());
}

bool XMLElement::SetVariantVector(const VariantVector& value)
{
    // Must remove all existing variant child elements (if they exist) to not cause confusion
    if (!RemoveChildren("variant"))
        return false;

    for (VariantVector::ConstIterator i = value.Begin(); i != value.End(); ++i)
    {
        XMLElement variantElem = CreateChild("variant");
        if (!variantElem)
            return false;
        variantElem.SetVariant(*i);
    }

    return true;
}

bool XMLElement::SetStringVector(const StringVector& value)
{
    if (!RemoveChildren("string"))
        return false;

    for (StringVector::ConstIterator i = value.Begin(); i != value.End(); ++i)
    {
        XMLElement stringElem = CreateChild("string");
        if (!stringElem)
            return false;
        stringElem.SetAttribute("value", *i);
    }

    return true;
}

bool XMLElement::SetVariantMap(const VariantMap& value)
{
    if (!RemoveChildren("variant"))
        return false;

    for (VariantMap::ConstIterator i = value.Begin(); i != value.End(); ++i)
    {
        XMLElement variantElem = CreateChild("variant");
        if (!variantElem)
            return false;
        variantElem.SetUInt("hash", i->first_.Value());
        variantElem.SetVariant(i->second_);
    }

    return true;
}

bool XMLElement::SetVector2(const String& name, const Vector2& value)
{
    return SetAttribute(name, value.ToString());
}

bool XMLElement::SetVector3(const String& name, const Vector3& value)
{
    return SetAttribute(name, value.ToString());
}

bool XMLElement::SetVector4(const String& name, const Vector4& value)
{
    return SetAttribute(name, value.ToString());
}

bool XMLElement::SetVectorVariant(const String& name, const Variant& value)
{
    VariantType type = value.GetType();
    if (type == VAR_FLOAT || type == VAR_VECTOR2 || type == VAR_VECTOR3 || type == VAR_VECTOR4 || type == VAR_MATRIX3 ||
        type == VAR_MATRIX3X4 || type == VAR_MATRIX4)
        return SetAttribute(name, value.ToString());
    else
        return false;
}

bool XMLElement::SetMatrix3(const String& name, const Matrix3& value)
{
    return SetAttribute(name, value.ToString());
}

bool XMLElement::SetMatrix3x4(const String& name, const Matrix3x4& value)
{
    return SetAttribute(name, value.ToString());
}

bool XMLElement::SetMatrix4(const String& name, const Matrix4& value)
{
    return SetAttribute(name, value.ToString());
}

bool XMLElement::IsNull() const
{
    return !NotNull();
}

bool XMLElement::NotNull() const
{
    return node_ || (xpathNode_ && !xpathNode_->operator !());
}

XMLElement::operator bool() const
{
    return NotNull();
}

String XMLElement::GetName() const
{
    if ((!file_ || !node_) && !xpathNode_)
        return String();

    // If xpath_node contains just attribute, return its name instead
    if (xpathNode_ && xpathNode_->attribute())
        return String(xpathNode_->attribute().name());

    const pugi::xml_node& node = xpathNode_ ? xpathNode_->node() : pugi::xml_node(node_);
    return String(node.name());
}

bool XMLElement::HasChild(const String& name) const
{
    return HasChild(name.CString());
}

bool XMLElement::HasChild(const char* name) const
{
    if (!file_ || (!node_ && !xpathNode_))
        return false;

    const pugi::xml_node& node = xpathNode_ ? xpathNode_->node() : pugi::xml_node(node_);
    return !node.child(name).empty();
}

XMLElement XMLElement::GetChild(const String& name) const
{
    return GetChild(name.CString());
}

XMLElement XMLElement::GetChild(const char* name) const
{
    if (!file_ || (!node_ && !xpathNode_))
        return XMLElement();

    const pugi::xml_node& node = xpathNode_ ? xpathNode_->node() : pugi::xml_node(node_);
    if (!String::CStringLength(name))
        return XMLElement(file_, node.first_child().internal_object());
    else
        return XMLElement(file_, node.child(name).internal_object());
}

XMLElement XMLElement::GetNext(const String& name) const
{
    return GetNext(name.CString());
}

XMLElement XMLElement::GetNext(const char* name) const
{
    if (!file_ || (!node_ && !xpathNode_))
        return XMLElement();

    const pugi::xml_node& node = xpathNode_ ? xpathNode_->node() : pugi::xml_node(node_);
    if (!String::CStringLength(name))
        return XMLElement(file_, node.next_sibling().internal_object());
    else
        return XMLElement(file_, node.next_sibling(name).internal_object());
}

XMLElement XMLElement::GetParent() const
{
    if (!file_ || (!node_ && !xpathNode_))
        return XMLElement();

    const pugi::xml_node& node = xpathNode_ ? xpathNode_->node() : pugi::xml_node(node_);
    return XMLElement(file_, node.parent().internal_object());
}

unsigned XMLElement::GetNumAttributes() const
{
    if (!file_ || (!node_ && !xpathNode_))
        return 0;

    const pugi::xml_node& node = xpathNode_ ? xpathNode_->node() : pugi::xml_node(node_);
    unsigned ret = 0;

    pugi::xml_attribute attr = node.first_attribute();
    while (!attr.empty())
    {
        ++ret;
        attr = attr.next_attribute();
    }

    return ret;
}

bool XMLElement::HasAttribute(const String& name) const
{
    return HasAttribute(name.CString());
}

bool XMLElement::HasAttribute(const char* name) const
{
    if (!file_ || (!node_ && !xpathNode_))
        return false;

    // If xpath_node contains just attribute, check against it
    if (xpathNode_ && xpathNode_->attribute())
        return String(xpathNode_->attribute().name()) == name;

    const pugi::xml_node& node = xpathNode_ ? xpathNode_->node() : pugi::xml_node(node_);
    return !node.attribute(name).empty();
}

String XMLElement::GetValue() const
{
    if (!file_ || (!node_ && !xpathNode_))
        return String::EMPTY;

    const pugi::xml_node& node = xpathNode_ ? xpathNode_->node() : pugi::xml_node(node_);
    return String(node.child_value());
}

String XMLElement::GetAttribute(const String& name) const
{
    return String(GetAttributeCString(name.CString()));
}

String XMLElement::GetAttribute(const char* name) const
{
    return String(GetAttributeCString(name));
}

const char* XMLElement::GetAttributeCString(const char* name) const
{
    if (!file_ || (!node_ && !xpathNode_))
        return nullptr;

    // If xpath_node contains just attribute, return it regardless of the specified name
    if (xpathNode_ && xpathNode_->attribute())
        return xpathNode_->attribute().value();

    const pugi::xml_node& node = xpathNode_ ? xpathNode_->node() : pugi::xml_node(node_);
    return node.attribute(name).value();
}

String XMLElement::GetAttributeLower(const String& name) const
{
    return GetAttribute(name).ToLower();
}

String XMLElement::GetAttributeLower(const char* name) const
{
    return String(GetAttribute(name)).ToLower();
}

String XMLElement::GetAttributeUpper(const String& name) const
{
    return GetAttribute(name).ToUpper();
}

String XMLElement::GetAttributeUpper(const char* name) const
{
    return String(GetAttribute(name)).ToUpper();
}

Vector<String> XMLElement::GetAttributeNames() const
{
    if (!file_ || (!node_ && !xpathNode_))
        return Vector<String>();

    const pugi::xml_node& node = xpathNode_ ? xpathNode_->node() : pugi::xml_node(node_);
    Vector<String> ret;

    pugi::xml_attribute attr = node.first_attribute();
    while (!attr.empty())
    {
        ret.Push(String(attr.name()));
        attr = attr.next_attribute();
    }

    return ret;
}

bool XMLElement::GetBool(const String& name) const
{
    return ToBool(GetAttribute(name));
}

BoundingBox XMLElement::GetBoundingBox() const
{
    BoundingBox ret;

    ret.min_ = GetVector3("min");
    ret.max_ = GetVector3("max");
    return ret;
}

PODVector<unsigned char> XMLElement::GetBuffer(const String& name) const
{
    PODVector<unsigned char> ret;
    StringToBuffer(ret, GetAttribute(name));
    return ret;
}

bool XMLElement::GetBuffer(const String& name, void* dest, unsigned size) const
{
    Vector<String> bytes = GetAttribute(name).Split(' ');
    if (size < bytes.Size())
        return false;

    auto* destBytes = (unsigned char*)dest;
    for (unsigned i = 0; i < bytes.Size(); ++i)
        destBytes[i] = (unsigned char)ToInt(bytes[i]);
    return true;
}

Color XMLElement::GetColor(const String& name) const
{
    return ToColor(GetAttribute(name));
}

float XMLElement::GetFloat(const String& name) const
{
    return ToFloat(GetAttribute(name));
}

double XMLElement::GetDouble(const String& name) const
{
    return ToDouble(GetAttribute(name));
}

unsigned XMLElement::GetUInt(const String& name) const
{
    return ToUInt(GetAttribute(name));
}

int XMLElement::GetInt(const String& name) const
{
    return ToInt(GetAttribute(name));
}

unsigned long long XMLElement::GetUInt64(const String& name) const
{
    return ToUInt64(GetAttribute(name));
}

long long XMLElement::GetInt64(const String& name) const
{
    return ToInt64(GetAttribute(name));
}

IntRect XMLElement::GetIntRect(const String& name) const
{
    return ToIntRect(GetAttribute(name));
}

IntVector2 XMLElement::GetIntVector2(const String& name) const
{
    return ToIntVector2(GetAttribute(name));
}

IntVector3 XMLElement::GetIntVector3(const String& name) const
{
    return ToIntVector3(GetAttribute(name));
}

Quaternion XMLElement::GetQuaternion(const String& name) const
{
    return ToQuaternion(GetAttribute(name));
}

Rect XMLElement::GetRect(const String& name) const
{
    return ToRect(GetAttribute(name));
}

Variant XMLElement::GetVariant() const
{
    VariantType type = Variant::GetTypeFromName(GetAttribute("type"));
    return GetVariantValue(type);
}

Variant XMLElement::GetVariantValue(VariantType type) const
{
    Variant ret;

    if (type == VAR_RESOURCEREF)
        ret = GetResourceRef();
    else if (type == VAR_RESOURCEREFLIST)
        ret = GetResourceRefList();
    else if (type == VAR_VARIANTVECTOR)
        ret = GetVariantVector();
    else if (type == VAR_STRINGVECTOR)
        ret = GetStringVector();
    else if (type == VAR_VARIANTMAP)
        ret = GetVariantMap();
    else
        ret.FromString(type, GetAttributeCString("value"));

    return ret;
}

ResourceRef XMLElement::GetResourceRef() const
{
    ResourceRef ret;

    Vector<String> values = GetAttribute("value").Split(';');
    if (values.Size() == 2)
    {
        ret.type_ = values[0];
        ret.name_ = values[1];
    }

    return ret;
}

ResourceRefList XMLElement::GetResourceRefList() const
{
    ResourceRefList ret;

    Vector<String> values = GetAttribute("value").Split(';', true);
    if (values.Size() >= 1)
    {
        ret.type_ = values[0];
        ret.names_.Resize(values.Size() - 1);
        for (unsigned i = 1; i < values.Size(); ++i)
            ret.names_[i - 1] = values[i];
    }

    return ret;
}

VariantVector XMLElement::GetVariantVector() const
{
    VariantVector ret;

    XMLElement variantElem = GetChild("variant");
    while (variantElem)
    {
        ret.Push(variantElem.GetVariant());
        variantElem = variantElem.GetNext("variant");
    }

    return ret;
}

StringVector XMLElement::GetStringVector() const
{
    StringVector ret;

    XMLElement stringElem = GetChild("string");
    while (stringElem)
    {
        ret.Push(stringElem.GetAttributeCString("value"));
        stringElem = stringElem.GetNext("string");
    }

    return ret;
}

VariantMap XMLElement::GetVariantMap() const
{
    VariantMap ret;

    XMLElement variantElem = GetChild("variant");
    while (variantElem)
    {
        // If this is a manually edited map, user can not be expected to calculate hashes manually. Also accept "name" attribute
        if (variantElem.HasAttribute("name"))
            ret[StringHash(variantElem.GetAttribute("name"))] = variantElem.GetVariant();
        else if (variantElem.HasAttribute("hash"))
            ret[StringHash(variantElem.GetUInt("hash"))] = variantElem.GetVariant();

        variantElem = variantElem.GetNext("variant");
    }

    return ret;
}

Vector2 XMLElement::GetVector2(const String& name) const
{
    return ToVector2(GetAttribute(name));
}

Vector3 XMLElement::GetVector3(const String& name) const
{
    return ToVector3(GetAttribute(name));
}

Vector4 XMLElement::GetVector4(const String& name) const
{
    return ToVector4(GetAttribute(name));
}

Vector4 XMLElement::GetVector(const String& name) const
{
    return ToVector4(GetAttribute(name), true);
}

Variant XMLElement::GetVectorVariant(const String& name) const
{
    return ToVectorVariant(GetAttribute(name));
}

Matrix3 XMLElement::GetMatrix3(const String& name) const
{
    return ToMatrix3(GetAttribute(name));
}

Matrix3x4 XMLElement::GetMatrix3x4(const String& name) const
{
    return ToMatrix3x4(GetAttribute(name));
}

Matrix4 XMLElement::GetMatrix4(const String& name) const
{
    return ToMatrix4(GetAttribute(name));
}

XMLFile* XMLElement::GetFile() const
{
    return file_;
}

XMLElement XMLElement::NextResult() const
{
    if (!xpathResultSet_ || !xpathNode_)
        return XMLElement();

    return xpathResultSet_->operator [](++xpathResultIndex_);
}

XPathResultSet::XPathResultSet() :
    resultSet_(nullptr)
{
}

XPathResultSet::XPathResultSet(XMLFile* file, pugi::xpath_node_set* resultSet) :
    file_(file),
    resultSet_(resultSet ? new pugi::xpath_node_set(resultSet->begin(), resultSet->end()) : nullptr)
{
    // Sort the node set in forward document order
    if (resultSet_)
        resultSet_->sort();
}

XPathResultSet::XPathResultSet(const XPathResultSet& rhs) :
    file_(rhs.file_),
    resultSet_(rhs.resultSet_ ? new pugi::xpath_node_set(rhs.resultSet_->begin(), rhs.resultSet_->end()) : nullptr)
{
}

XPathResultSet::~XPathResultSet()
{
    delete resultSet_;
    resultSet_ = nullptr;
}

XPathResultSet& XPathResultSet::operator =(const XPathResultSet& rhs)
{
    file_ = rhs.file_;
    resultSet_ = rhs.resultSet_ ? new pugi::xpath_node_set(rhs.resultSet_->begin(), rhs.resultSet_->end()) : nullptr;
    return *this;
}

XMLElement XPathResultSet::operator [](unsigned index) const
{
    if (!resultSet_)
        URHO3D_LOGERRORF(
            "Could not return result at index: %u. Most probably this is caused by the XPathResultSet not being stored in a lhs variable.",
            index);

    return resultSet_ && index < Size() ? XMLElement(file_, this, &resultSet_->operator [](index), index) : XMLElement();
}

XMLElement XPathResultSet::FirstResult()
{
    return operator [](0);
}

unsigned XPathResultSet::Size() const
{
    return resultSet_ ? (unsigned)resultSet_->size() : 0;
}

bool XPathResultSet::Empty() const
{
    return resultSet_ ? resultSet_->empty() : true;
}

XPathQuery::XPathQuery() = default;

XPathQuery::XPathQuery(const String& queryString, const String& variableString)
{
    SetQuery(queryString, variableString);
}

XPathQuery::~XPathQuery() = default;

void XPathQuery::Bind()
{
    // Delete previous query object and create a new one binding it with variable set
    query_ = new pugi::xpath_query(queryString_.CString(), variables_.Get());
}

bool XPathQuery::SetVariable(const String& name, bool value)
{
    if (!variables_)
        variables_ = new pugi::xpath_variable_set();
    return variables_->set(name.CString(), value);
}

bool XPathQuery::SetVariable(const String& name, float value)
{
    if (!variables_)
        variables_ = new pugi::xpath_variable_set();
    return variables_->set(name.CString(), value);
}

bool XPathQuery::SetVariable(const String& name, const String& value)
{
    return SetVariable(name.CString(), value.CString());
}

bool XPathQuery::SetVariable(const char* name, const char* value)
{
    if (!variables_)
        variables_ = new pugi::xpath_variable_set();
    return variables_->set(name, value);
}

bool XPathQuery::SetVariable(const String& name, const XPathResultSet& value)
{
    if (!variables_)
        variables_ = new pugi::xpath_variable_set();

    pugi::xpath_node_set* nodeSet = value.GetXPathNodeSet();
    if (!nodeSet)
        return false;

    return variables_->set(name.CString(), *nodeSet);
}

bool XPathQuery::SetQuery(const String& queryString, const String& variableString, bool bind)
{
    if (!variableString.Empty())
    {
        Clear();
        variables_ = new pugi::xpath_variable_set();

        // Parse the variable string having format "name1:type1,name2:type2,..." where type is one of "Bool", "Float", "String", "ResultSet"
        Vector<String> vars = variableString.Split(',');
        for (Vector<String>::ConstIterator i = vars.Begin(); i != vars.End(); ++i)
        {
            Vector<String> tokens = i->Trimmed().Split(':');
            if (tokens.Size() != 2)
                continue;

            pugi::xpath_value_type type;
            if (tokens[1] == "Bool")
                type = pugi::xpath_type_boolean;
            else if (tokens[1] == "Float")
                type = pugi::xpath_type_number;
            else if (tokens[1] == "String")
                type = pugi::xpath_type_string;
            else if (tokens[1] == "ResultSet")
                type = pugi::xpath_type_node_set;
            else
                return false;

            if (!variables_->add(tokens[0].CString(), type))
                return false;
        }
    }

    queryString_ = queryString;

    if (bind)
        Bind();

    return true;
}

void XPathQuery::Clear()
{
    queryString_.Clear();

    variables_.Reset();
    query_.Reset();
}

bool XPathQuery::EvaluateToBool(const XMLElement& element) const
{
    if (!query_ || ((!element.GetFile() || !element.GetNode()) && !element.GetXPathNode()))
        return false;

    const pugi::xml_node& node = element.GetXPathNode() ? element.GetXPathNode()->node() : pugi::xml_node(element.GetNode());
    return query_->evaluate_boolean(node);
}

float XPathQuery::EvaluateToFloat(const XMLElement& element) const
{
    if (!query_ || ((!element.GetFile() || !element.GetNode()) && !element.GetXPathNode()))
        return 0.0f;

    const pugi::xml_node& node = element.GetXPathNode() ? element.GetXPathNode()->node() : pugi::xml_node(element.GetNode());
    return (float)query_->evaluate_number(node);
}

String XPathQuery::EvaluateToString(const XMLElement& element) const
{
    if (!query_ || ((!element.GetFile() || !element.GetNode()) && !element.GetXPathNode()))
        return String::EMPTY;

    const pugi::xml_node& node = element.GetXPathNode() ? element.GetXPathNode()->node() : pugi::xml_node(element.GetNode());
    String result;
    // First call get the size
    result.Reserve((unsigned)query_->evaluate_string(nullptr, 0, node));
    // Second call get the actual string
    query_->evaluate_string(const_cast<pugi::char_t*>(result.CString()), result.Capacity(), node);
    return result;
}

XPathResultSet XPathQuery::Evaluate(const XMLElement& element) const
{
    if (!query_ || ((!element.GetFile() || !element.GetNode()) && !element.GetXPathNode()))
        return XPathResultSet();

    const pugi::xml_node& node = element.GetXPathNode() ? element.GetXPathNode()->node() : pugi::xml_node(element.GetNode());
    pugi::xpath_node_set result = query_->evaluate_node_set(node);
    return XPathResultSet(element.GetFile(), &result);
}

}
>>>>>>> 6296d22e
<|MERGE_RESOLUTION|>--- conflicted
+++ resolved
@@ -1,1270 +1,3 @@
-<<<<<<< HEAD
-//
-// Copyright (c) 2008-2019 the Urho3D project.
-//
-// Permission is hereby granted, free of charge, to any person obtaining a copy
-// of this software and associated documentation files (the "Software"), to deal
-// in the Software without restriction, including without limitation the rights
-// to use, copy, modify, merge, publish, distribute, sublicense, and/or sell
-// copies of the Software, and to permit persons to whom the Software is
-// furnished to do so, subject to the following conditions:
-//
-// The above copyright notice and this permission notice shall be included in
-// all copies or substantial portions of the Software.
-//
-// THE SOFTWARE IS PROVIDED "AS IS", WITHOUT WARRANTY OF ANY KIND, EXPRESS OR
-// IMPLIED, INCLUDING BUT NOT LIMITED TO THE WARRANTIES OF MERCHANTABILITY,
-// FITNESS FOR A PARTICULAR PURPOSE AND NONINFRINGEMENT. IN NO EVENT SHALL THE
-// AUTHORS OR COPYRIGHT HOLDERS BE LIABLE FOR ANY CLAIM, DAMAGES OR OTHER
-// LIABILITY, WHETHER IN AN ACTION OF CONTRACT, TORT OR OTHERWISE, ARISING FROM,
-// OUT OF OR IN CONNECTION WITH THE SOFTWARE OR THE USE OR OTHER DEALINGS IN
-// THE SOFTWARE.
-//
-
-#include "../Precompiled.h"
-
-#include "../Core/Context.h"
-#include "../IO/Log.h"
-#include "../Resource/XMLFile.h"
-#include "../Scene/Serializable.h"
-
-#include <PugiXml/pugixml.hpp>
-
-#include "../DebugNew.h"
-
-namespace Urho3D
-{
-
-const XMLElement XMLElement::EMPTY;
-
-XMLElement::XMLElement() :
-    node_(nullptr),
-    xpathResultSet_(nullptr),
-    xpathNode_(nullptr),
-    xpathResultIndex_(0)
-{
-}
-
-XMLElement::XMLElement(XMLFile* file, pugi::xml_node_struct* node) :
-    file_(file),
-    node_(node),
-    xpathResultSet_(nullptr),
-    xpathNode_(nullptr),
-    xpathResultIndex_(0)
-{
-}
-
-XMLElement::XMLElement(XMLFile* file, const XPathResultSet* resultSet, const pugi::xpath_node* xpathNode,
-    unsigned xpathResultIndex) :
-    file_(file),
-    node_(nullptr),
-    xpathResultSet_(resultSet),
-    xpathNode_(resultSet ? xpathNode : (xpathNode ? new pugi::xpath_node(*xpathNode) : nullptr)),
-    xpathResultIndex_(xpathResultIndex)
-{
-}
-
-XMLElement::XMLElement(const XMLElement& rhs) :
-    file_(rhs.file_),
-    node_(rhs.node_),
-    xpathResultSet_(rhs.xpathResultSet_),
-    xpathNode_(rhs.xpathResultSet_ ? rhs.xpathNode_ : (rhs.xpathNode_ ? new pugi::xpath_node(*rhs.xpathNode_) : nullptr)),
-    xpathResultIndex_(rhs.xpathResultIndex_)
-{
-}
-
-XMLElement::~XMLElement()
-{
-    // XMLElement class takes the ownership of a single xpath_node object, so destruct it now
-    if (!xpathResultSet_ && xpathNode_)
-    {
-        delete xpathNode_;
-        xpathNode_ = nullptr;
-    }
-}
-
-XMLElement& XMLElement::operator =(const XMLElement& rhs)
-{
-    file_ = rhs.file_;
-    node_ = rhs.node_;
-    xpathResultSet_ = rhs.xpathResultSet_;
-    xpathNode_ = rhs.xpathResultSet_ ? rhs.xpathNode_ : (rhs.xpathNode_ ? new pugi::xpath_node(*rhs.xpathNode_) : nullptr);
-    xpathResultIndex_ = rhs.xpathResultIndex_;
-    return *this;
-}
-
-void XMLElement::SetName(const ea::string& name)
-{
-    SetName(name.c_str());
-}
-
-void XMLElement::SetName(const char* name)
-{
-    if (!file_ || (!node_ && !xpathNode_))
-        return;
-
-    pugi::xml_node node = xpathNode_ ? xpathNode_->node() : pugi::xml_node(node_);
-    node.set_name(name);
-}
-
-XMLElement XMLElement::CreateChild(const ea::string& name)
-{
-    return CreateChild(name.c_str());
-}
-
-XMLElement XMLElement::CreateChild(const char* name)
-{
-    if (!file_ || (!node_ && !xpathNode_))
-        return XMLElement();
-
-    const pugi::xml_node& node = xpathNode_ ? xpathNode_->node() : pugi::xml_node(node_);
-    pugi::xml_node child = const_cast<pugi::xml_node&>(node).append_child(name);
-    return XMLElement(file_, child.internal_object());
-}
-
-XMLElement XMLElement::GetOrCreateChild(const ea::string& name)
-{
-    XMLElement child = GetChild(name);
-    if (child.NotNull())
-        return child;
-    else
-        return CreateChild(name);
-}
-
-XMLElement XMLElement::GetOrCreateChild(const char* name)
-{
-    XMLElement child = GetChild(name);
-    if (child.NotNull())
-        return child;
-    else
-        return CreateChild(name);
-}
-
-bool XMLElement::AppendChild(XMLElement element, bool asCopy)
-{
-    if (!element.file_ || (!element.node_ && !element.xpathNode_) || !file_ || (!node_ && !xpathNode_))
-        return false;
-
-    pugi::xml_node node = xpathNode_ ? xpathNode_->node() : pugi::xml_node(node_);
-    const pugi::xml_node& child = element.xpathNode_ ? element.xpathNode_->node() : pugi::xml_node(element.node_);
-
-    if (asCopy)
-        node.append_copy(child);
-    else
-        node.append_move(child);
-    return true;
-}
-
-bool XMLElement::Remove()
-{
-    return GetParent().RemoveChild(*this);
-}
-
-bool XMLElement::RemoveChild(const XMLElement& element)
-{
-    if (!element.file_ || (!element.node_ && !element.xpathNode_) || !file_ || (!node_ && !xpathNode_))
-        return false;
-
-    const pugi::xml_node& node = xpathNode_ ? xpathNode_->node() : pugi::xml_node(node_);
-    const pugi::xml_node& child = element.xpathNode_ ? element.xpathNode_->node() : pugi::xml_node(element.node_);
-    return const_cast<pugi::xml_node&>(node).remove_child(child);
-}
-
-bool XMLElement::RemoveChild(const ea::string& name)
-{
-    return RemoveChild(name.c_str());
-}
-
-bool XMLElement::RemoveChild(const char* name)
-{
-    if (!file_ || (!node_ && !xpathNode_))
-        return false;
-
-    const pugi::xml_node& node = xpathNode_ ? xpathNode_->node() : pugi::xml_node(node_);
-    return const_cast<pugi::xml_node&>(node).remove_child(name);
-}
-
-bool XMLElement::RemoveChildren(const ea::string& name)
-{
-    return RemoveChildren(name.c_str());
-}
-
-bool XMLElement::RemoveChildren(const char* name)
-{
-    if ((!file_ || !node_) && !xpathNode_)
-        return false;
-
-    const pugi::xml_node& node = xpathNode_ ? xpathNode_->node() : pugi::xml_node(node_);
-    if (!CStringLength(name))
-    {
-        for (;;)
-        {
-            pugi::xml_node child = node.last_child();
-            if (child.empty())
-                break;
-            const_cast<pugi::xml_node&>(node).remove_child(child);
-        }
-    }
-    else
-    {
-        for (;;)
-        {
-            pugi::xml_node child = node.child(name);
-            if (child.empty())
-                break;
-            const_cast<pugi::xml_node&>(node).remove_child(child);
-        }
-    }
-
-    return true;
-}
-
-bool XMLElement::RemoveAttribute(const ea::string& name)
-{
-    return RemoveAttribute(name.c_str());
-}
-
-bool XMLElement::RemoveAttribute(const char* name)
-{
-    if (!file_ || (!node_ && !xpathNode_))
-        return false;
-
-    // If xpath_node contains just attribute, remove it regardless of the specified name
-    if (xpathNode_ && xpathNode_->attribute())
-        return xpathNode_->parent().remove_attribute(
-            xpathNode_->attribute());  // In attribute context, xpath_node's parent is the parent node of the attribute itself
-
-    const pugi::xml_node& node = xpathNode_ ? xpathNode_->node() : pugi::xml_node(node_);
-    return const_cast<pugi::xml_node&>(node).remove_attribute(node.attribute(name));
-}
-
-XMLElement XMLElement::SelectSingle(const ea::string& query, pugi::xpath_variable_set* variables) const
-{
-    if (!file_ || (!node_ && !xpathNode_))
-        return XMLElement();
-
-    const pugi::xml_node& node = xpathNode_ ? xpathNode_->node() : pugi::xml_node(node_);
-    pugi::xpath_node result = node.select_node(query.c_str(), variables);
-    return XMLElement(file_, nullptr, &result, 0);
-}
-
-XMLElement XMLElement::SelectSinglePrepared(const XPathQuery& query) const
-{
-    if (!file_ || (!node_ && !xpathNode_ && !query.GetXPathQuery()))
-        return XMLElement();
-
-    const pugi::xml_node& node = xpathNode_ ? xpathNode_->node() : pugi::xml_node(node_);
-    pugi::xpath_node result = node.select_node(*query.GetXPathQuery());
-    return XMLElement(file_, nullptr, &result, 0);
-}
-
-XPathResultSet XMLElement::Select(const ea::string& query, pugi::xpath_variable_set* variables) const
-{
-    if (!file_ || (!node_ && !xpathNode_))
-        return XPathResultSet();
-
-    const pugi::xml_node& node = xpathNode_ ? xpathNode_->node() : pugi::xml_node(node_);
-    pugi::xpath_node_set result = node.select_nodes(query.c_str(), variables);
-    return XPathResultSet(file_, &result);
-}
-
-XPathResultSet XMLElement::SelectPrepared(const XPathQuery& query) const
-{
-    if (!file_ || (!node_ && !xpathNode_ && query.GetXPathQuery()))
-        return XPathResultSet();
-
-    const pugi::xml_node& node = xpathNode_ ? xpathNode_->node() : pugi::xml_node(node_);
-    pugi::xpath_node_set result = node.select_nodes(*query.GetXPathQuery());
-    return XPathResultSet(file_, &result);
-}
-
-bool XMLElement::SetValue(const ea::string& value)
-{
-    return SetValue(value.c_str());
-}
-
-bool XMLElement::SetValue(const char* value)
-{
-    if (!file_ || (!node_ && !xpathNode_))
-        return false;
-
-    const pugi::xml_node& node = xpathNode_ ? xpathNode_->node() : pugi::xml_node(node_);
-
-    // Search for existing value first
-    for (pugi::xml_node child = node.first_child(); child; child = child.next_sibling())
-    {
-        if (child.type() == pugi::node_pcdata)
-            return const_cast<pugi::xml_node&>(child).set_value(value);
-    }
-
-    // If no previous value found, append new
-    return const_cast<pugi::xml_node&>(node).append_child(pugi::node_pcdata).set_value(value);
-}
-
-bool XMLElement::SetAttribute(const ea::string& name, const ea::string& value)
-{
-    return SetAttribute(name.c_str(), value.c_str());
-}
-
-bool XMLElement::SetAttribute(const char* name, const char* value)
-{
-    if (!file_ || (!node_ && !xpathNode_))
-        return false;
-
-    // If xpath_node contains just attribute, set its value regardless of the specified name
-    if (xpathNode_ && xpathNode_->attribute())
-        return xpathNode_->attribute().set_value(value);
-
-    const pugi::xml_node& node = xpathNode_ ? xpathNode_->node() : pugi::xml_node(node_);
-    pugi::xml_attribute attr = node.attribute(name);
-    if (attr.empty())
-        attr = const_cast<pugi::xml_node&>(node).append_attribute(name);
-    return attr.set_value(value);
-}
-
-bool XMLElement::SetAttribute(const ea::string& value)
-{
-    return SetAttribute(value.c_str());
-}
-
-bool XMLElement::SetAttribute(const char* value)
-{
-    // If xpath_node contains just attribute, set its value
-    return xpathNode_ && xpathNode_->attribute() && xpathNode_->attribute().set_value(value);
-}
-
-bool XMLElement::SetBool(const ea::string& name, bool value)
-{
-    return SetAttribute(name, ea::to_string(value));
-}
-
-bool XMLElement::SetBoundingBox(const BoundingBox& value)
-{
-    if (!SetVector3("min", value.min_))
-        return false;
-    return SetVector3("max", value.max_);
-}
-
-bool XMLElement::SetBuffer(const ea::string& name, const void* data, unsigned size)
-{
-    ea::string dataStr;
-    BufferToString(dataStr, data, size);
-    return SetAttribute(name, dataStr);
-}
-
-bool XMLElement::SetBuffer(const ea::string& name, const ea::vector<unsigned char>& value)
-{
-    if (!value.size())
-        return SetAttribute(name, EMPTY_STRING);
-    else
-        return SetBuffer(name, &value[0], value.size());
-}
-
-bool XMLElement::SetColor(const ea::string& name, const Color& value)
-{
-    return SetAttribute(name, value.ToString());
-}
-
-bool XMLElement::SetFloat(const ea::string& name, float value)
-{
-    return SetAttribute(name, ea::to_string(value));
-}
-
-bool XMLElement::SetDouble(const ea::string& name, double value)
-{
-    return SetAttribute(name, ea::to_string(value));
-}
-
-bool XMLElement::SetUInt(const ea::string& name, unsigned value)
-{
-    return SetAttribute(name, ea::to_string(value));
-}
-
-bool XMLElement::SetInt(const ea::string& name, int value)
-{
-    return SetAttribute(name, ea::to_string(value));
-}
-
-bool XMLElement::SetUInt64(const ea::string& name, unsigned long long value)
-{
-    return SetAttribute(name, ea::to_string(value));
-}
-
-bool XMLElement::SetInt64(const ea::string& name, long long value)
-{
-    return SetAttribute(name, ea::to_string(value));
-}
-
-bool XMLElement::SetIntRect(const ea::string& name, const IntRect& value)
-{
-    return SetAttribute(name, value.ToString());
-}
-
-bool XMLElement::SetIntVector2(const ea::string& name, const IntVector2& value)
-{
-    return SetAttribute(name, value.ToString());
-}
-
-bool XMLElement::SetIntVector3(const ea::string& name, const IntVector3& value)
-{
-    return SetAttribute(name, value.ToString());
-}
-
-bool XMLElement::SetRect(const ea::string& name, const Rect& value)
-{
-    return SetAttribute(name, value.ToString());
-}
-
-bool XMLElement::SetQuaternion(const ea::string& name, const Quaternion& value)
-{
-    return SetAttribute(name, value.ToString());
-}
-
-bool XMLElement::SetString(const ea::string& name, const ea::string& value)
-{
-    return SetAttribute(name, value);
-}
-
-bool XMLElement::SetVariant(const Variant& value)
-{
-    if (!SetAttribute("type", value.GetTypeName()))
-        return false;
-
-    return SetVariantValue(value);
-}
-
-bool XMLElement::SetVariantValue(const Variant& value)
-{
-    switch (value.GetType())
-    {
-    case VAR_RESOURCEREF:
-        return SetResourceRef(value.GetResourceRef());
-
-    case VAR_RESOURCEREFLIST:
-        return SetResourceRefList(value.GetResourceRefList());
-
-    case VAR_VARIANTVECTOR:
-        return SetVariantVector(value.GetVariantVector());
-
-    case VAR_STRINGVECTOR:
-        return SetStringVector(value.GetStringVector());
-
-    case VAR_VARIANTMAP:
-        return SetVariantMap(value.GetVariantMap());
-
-    case VAR_CUSTOM:
-    {
-        if (const Serializable* object = value.GetCustom<SharedPtr<Serializable>>())
-        {
-            SetAttribute("type", object->GetTypeName());
-            if (!object->SaveXML(*this))
-            {
-                RemoveAttribute("type");
-                RemoveChildren();
-            }
-            else
-                return true;
-        }
-        else
-            URHO3D_LOGERROR("Serialization of objects other than SharedPtr<Serializable> is not supported.");
-        return false;
-    }
-
-    default:
-        return SetAttribute("value", value.ToString().c_str());
-    }
-}
-
-bool XMLElement::SetResourceRef(const ResourceRef& value)
-{
-    if (!file_ || (!node_ && !xpathNode_))
-        return false;
-
-    // Need the context to query for the type
-    Context* context = file_->GetContext();
-
-    return SetAttribute("value", ea::string(context->GetTypeName(value.type_)) + ";" + value.name_);
-}
-
-bool XMLElement::SetResourceRefList(const ResourceRefList& value)
-{
-    if (!file_ || (!node_ && !xpathNode_))
-        return false;
-
-    // Need the context to query for the type
-    Context* context = file_->GetContext();
-
-    ea::string str(context->GetTypeName(value.type_));
-    for (unsigned i = 0; i < value.names_.size(); ++i)
-    {
-        str += ";";
-        str += value.names_[i];
-    }
-
-    return SetAttribute("value", str.c_str());
-}
-
-bool XMLElement::SetVariantVector(const VariantVector& value)
-{
-    // Must remove all existing variant child elements (if they exist) to not cause confusion
-    if (!RemoveChildren("variant"))
-        return false;
-
-    for (auto i = value.begin(); i != value.end(); ++i)
-    {
-        XMLElement variantElem = CreateChild("variant");
-        if (!variantElem)
-            return false;
-        variantElem.SetVariant(*i);
-    }
-
-    return true;
-}
-
-bool XMLElement::SetStringVector(const StringVector& value)
-{
-    if (!RemoveChildren("string"))
-        return false;
-
-    for (auto i = value.begin(); i != value.end(); ++i)
-    {
-        XMLElement stringElem = CreateChild("string");
-        if (!stringElem)
-            return false;
-        stringElem.SetAttribute("value", *i);
-    }
-
-    return true;
-}
-
-bool XMLElement::SetVariantMap(const VariantMap& value)
-{
-    if (!RemoveChildren("variant"))
-        return false;
-
-    for (auto i = value.begin(); i != value.end(); ++i)
-    {
-        XMLElement variantElem = CreateChild("variant");
-        if (!variantElem)
-            return false;
-        variantElem.SetUInt("hash", i->first.Value());
-        variantElem.SetVariant(i->second);
-    }
-
-    return true;
-}
-
-bool XMLElement::SetVector2(const ea::string& name, const Vector2& value)
-{
-    return SetAttribute(name, value.ToString());
-}
-
-bool XMLElement::SetVector3(const ea::string& name, const Vector3& value)
-{
-    return SetAttribute(name, value.ToString());
-}
-
-bool XMLElement::SetVector4(const ea::string& name, const Vector4& value)
-{
-    return SetAttribute(name, value.ToString());
-}
-
-bool XMLElement::SetVectorVariant(const ea::string& name, const Variant& value)
-{
-    VariantType type = value.GetType();
-    if (type == VAR_FLOAT || type == VAR_VECTOR2 || type == VAR_VECTOR3 || type == VAR_VECTOR4 || type == VAR_MATRIX3 ||
-        type == VAR_MATRIX3X4 || type == VAR_MATRIX4)
-        return SetAttribute(name, value.ToString());
-    else
-        return false;
-}
-
-bool XMLElement::SetMatrix3(const ea::string& name, const Matrix3& value)
-{
-    return SetAttribute(name, value.ToString());
-}
-
-bool XMLElement::SetMatrix3x4(const ea::string& name, const Matrix3x4& value)
-{
-    return SetAttribute(name, value.ToString());
-}
-
-bool XMLElement::SetMatrix4(const ea::string& name, const Matrix4& value)
-{
-    return SetAttribute(name, value.ToString());
-}
-
-bool XMLElement::IsNull() const
-{
-    return !NotNull();
-}
-
-bool XMLElement::NotNull() const
-{
-    return node_ || (xpathNode_ && !xpathNode_->operator !());
-}
-
-XMLElement::operator bool() const
-{
-    return NotNull();
-}
-
-ea::string XMLElement::GetName() const
-{
-    if ((!file_ || !node_) && !xpathNode_)
-        return ea::string();
-
-    // If xpath_node contains just attribute, return its name instead
-    if (xpathNode_ && xpathNode_->attribute())
-        return ea::string(xpathNode_->attribute().name());
-
-    const pugi::xml_node& node = xpathNode_ ? xpathNode_->node() : pugi::xml_node(node_);
-    return ea::string(node.name());
-}
-
-bool XMLElement::HasChild(const ea::string& name) const
-{
-    return HasChild(name.c_str());
-}
-
-bool XMLElement::HasChild(const char* name) const
-{
-    if (!file_ || (!node_ && !xpathNode_))
-        return false;
-
-    const pugi::xml_node& node = xpathNode_ ? xpathNode_->node() : pugi::xml_node(node_);
-    return !node.child(name).empty();
-}
-
-XMLElement XMLElement::GetChild(const ea::string& name) const
-{
-    return GetChild(name.c_str());
-}
-
-XMLElement XMLElement::GetChild(const char* name) const
-{
-    if (!file_ || (!node_ && !xpathNode_))
-        return XMLElement();
-
-    const pugi::xml_node& node = xpathNode_ ? xpathNode_->node() : pugi::xml_node(node_);
-    if (!CStringLength(name))
-        return XMLElement(file_, node.first_child().internal_object());
-    else
-        return XMLElement(file_, node.child(name).internal_object());
-}
-
-XMLElement XMLElement::GetNext(const ea::string& name) const
-{
-    return GetNext(name.c_str());
-}
-
-XMLElement XMLElement::GetNext(const char* name) const
-{
-    if (!file_ || (!node_ && !xpathNode_))
-        return XMLElement();
-
-    const pugi::xml_node& node = xpathNode_ ? xpathNode_->node() : pugi::xml_node(node_);
-    if (!CStringLength(name))
-        return XMLElement(file_, node.next_sibling().internal_object());
-    else
-        return XMLElement(file_, node.next_sibling(name).internal_object());
-}
-
-XMLElement XMLElement::GetParent() const
-{
-    if (!file_ || (!node_ && !xpathNode_))
-        return XMLElement();
-
-    const pugi::xml_node& node = xpathNode_ ? xpathNode_->node() : pugi::xml_node(node_);
-    return XMLElement(file_, node.parent().internal_object());
-}
-
-unsigned XMLElement::GetNumAttributes() const
-{
-    if (!file_ || (!node_ && !xpathNode_))
-        return 0;
-
-    const pugi::xml_node& node = xpathNode_ ? xpathNode_->node() : pugi::xml_node(node_);
-    unsigned ret = 0;
-
-    pugi::xml_attribute attr = node.first_attribute();
-    while (!attr.empty())
-    {
-        ++ret;
-        attr = attr.next_attribute();
-    }
-
-    return ret;
-}
-
-bool XMLElement::HasAttribute(const ea::string& name) const
-{
-    return HasAttribute(name.c_str());
-}
-
-bool XMLElement::HasAttribute(const char* name) const
-{
-    if (!file_ || (!node_ && !xpathNode_))
-        return false;
-
-    // If xpath_node contains just attribute, check against it
-    if (xpathNode_ && xpathNode_->attribute())
-        return ea::string(xpathNode_->attribute().name()) == name;
-
-    const pugi::xml_node& node = xpathNode_ ? xpathNode_->node() : pugi::xml_node(node_);
-    return !node.attribute(name).empty();
-}
-
-ea::string XMLElement::GetValue() const
-{
-    if (!file_ || (!node_ && !xpathNode_))
-        return EMPTY_STRING;
-
-    const pugi::xml_node& node = xpathNode_ ? xpathNode_->node() : pugi::xml_node(node_);
-    return ea::string(node.child_value());
-}
-
-ea::string XMLElement::GetAttribute(const ea::string& name) const
-{
-    return ea::string(GetAttributeCString(name.c_str()));
-}
-
-ea::string XMLElement::GetAttribute(const char* name) const
-{
-    return ea::string(GetAttributeCString(name));
-}
-
-const char* XMLElement::GetAttributeCString(const char* name) const
-{
-    if (!file_ || (!node_ && !xpathNode_))
-        return "";
-
-    // If xpath_node contains just attribute, return it regardless of the specified name
-    if (xpathNode_ && xpathNode_->attribute())
-        return xpathNode_->attribute().value();
-
-    const pugi::xml_node& node = xpathNode_ ? xpathNode_->node() : pugi::xml_node(node_);
-    return node.attribute(name).value();
-}
-
-ea::string XMLElement::GetAttributeLower(const ea::string& name) const
-{
-    return GetAttribute(name).to_lower();
-}
-
-ea::string XMLElement::GetAttributeLower(const char* name) const
-{
-    return ea::string(GetAttribute(name)).to_lower();
-}
-
-ea::string XMLElement::GetAttributeUpper(const ea::string& name) const
-{
-    return GetAttribute(name).to_upper();
-}
-
-ea::string XMLElement::GetAttributeUpper(const char* name) const
-{
-    return ea::string(GetAttribute(name)).to_upper();
-}
-
-ea::vector<ea::string> XMLElement::GetAttributeNames() const
-{
-    if (!file_ || (!node_ && !xpathNode_))
-        return ea::vector<ea::string>();
-
-    const pugi::xml_node& node = xpathNode_ ? xpathNode_->node() : pugi::xml_node(node_);
-    ea::vector<ea::string> ret;
-
-    pugi::xml_attribute attr = node.first_attribute();
-    while (!attr.empty())
-    {
-        ret.push_back(ea::string(attr.name()));
-        attr = attr.next_attribute();
-    }
-
-    return ret;
-}
-
-bool XMLElement::GetBool(const ea::string& name) const
-{
-    return ToBool(GetAttribute(name));
-}
-
-BoundingBox XMLElement::GetBoundingBox() const
-{
-    BoundingBox ret;
-
-    ret.min_ = GetVector3("min");
-    ret.max_ = GetVector3("max");
-    return ret;
-}
-
-ea::vector<unsigned char> XMLElement::GetBuffer(const ea::string& name) const
-{
-    ea::vector<unsigned char> ret;
-    StringToBuffer(ret, GetAttribute(name));
-    return ret;
-}
-
-bool XMLElement::GetBuffer(const ea::string& name, void* dest, unsigned size) const
-{
-    ea::vector<ea::string> bytes = GetAttribute(name).split(' ');
-    if (size < bytes.size())
-        return false;
-
-    auto* destBytes = (unsigned char*)dest;
-    for (unsigned i = 0; i < bytes.size(); ++i)
-        destBytes[i] = (unsigned char)ToInt(bytes[i]);
-    return true;
-}
-
-Color XMLElement::GetColor(const ea::string& name) const
-{
-    return ToColor(GetAttribute(name));
-}
-
-float XMLElement::GetFloat(const ea::string& name) const
-{
-    return ToFloat(GetAttribute(name));
-}
-
-double XMLElement::GetDouble(const ea::string& name) const
-{
-    return ToDouble(GetAttribute(name));
-}
-
-unsigned XMLElement::GetUInt(const ea::string& name) const
-{
-    return ToUInt(GetAttribute(name));
-}
-
-int XMLElement::GetInt(const ea::string& name) const
-{
-    return ToInt(GetAttribute(name));
-}
-
-unsigned long long XMLElement::GetUInt64(const ea::string& name) const
-{
-    return ToUInt64(GetAttribute(name));
-}
-
-long long XMLElement::GetInt64(const ea::string& name) const
-{
-    return ToInt64(GetAttribute(name));
-}
-
-IntRect XMLElement::GetIntRect(const ea::string& name) const
-{
-    return ToIntRect(GetAttribute(name));
-}
-
-IntVector2 XMLElement::GetIntVector2(const ea::string& name) const
-{
-    return ToIntVector2(GetAttribute(name));
-}
-
-IntVector3 XMLElement::GetIntVector3(const ea::string& name) const
-{
-    return ToIntVector3(GetAttribute(name));
-}
-
-Quaternion XMLElement::GetQuaternion(const ea::string& name) const
-{
-    return ToQuaternion(GetAttribute(name));
-}
-
-Rect XMLElement::GetRect(const ea::string& name) const
-{
-    return ToRect(GetAttribute(name));
-}
-
-Variant XMLElement::GetVariant() const
-{
-    VariantType type = Variant::GetTypeFromName(GetAttribute("type"));
-    return GetVariantValue(type);
-}
-
-Variant XMLElement::GetVariantValue(VariantType type, Context* context) const
-{
-    Variant ret;
-
-    if (type == VAR_RESOURCEREF)
-        ret = GetResourceRef();
-    else if (type == VAR_RESOURCEREFLIST)
-        ret = GetResourceRefList();
-    else if (type == VAR_VARIANTVECTOR)
-        ret = GetVariantVector();
-    else if (type == VAR_STRINGVECTOR)
-        ret = GetStringVector();
-    else if (type == VAR_VARIANTMAP)
-        ret = GetVariantMap();
-    else if (type == VAR_CUSTOM)
-    {
-        if (!context)
-        {
-            URHO3D_LOGERROR("Context must not be null for SharedPtr<Serializable>");
-            return ret;
-        }
-
-        const ea::string& typeName = GetAttribute("type");
-        if (!typeName.empty())
-        {
-            SharedPtr<Serializable> object;
-            object.StaticCast(context->CreateObject(typeName));
-
-            if (object.NotNull())
-            {
-                // Restore proper refcount.
-                if (object->LoadXML(*this))
-                    ret.SetCustom(object);
-                else
-                    URHO3D_LOGERROR("Deserialization of '{}' failed", typeName);
-            }
-            else
-                URHO3D_LOGERROR("Creation of type '{}' failed because it has no factory registered", typeName);
-        }
-        else if (!GetChild().IsNull())
-            URHO3D_LOGERROR("Malformed xml input: 'type' attribute is required when deserializing an object");
-    }
-    else
-        ret.FromString(type, GetAttributeCString("value"));
-
-    return ret;
-}
-
-ResourceRef XMLElement::GetResourceRef() const
-{
-    ResourceRef ret;
-
-    ea::vector<ea::string> values = GetAttribute("value").split(';');
-    if (values.size() == 2)
-    {
-        ret.type_ = values[0];
-        ret.name_ = values[1];
-    }
-
-    return ret;
-}
-
-ResourceRefList XMLElement::GetResourceRefList() const
-{
-    ResourceRefList ret;
-
-    ea::vector<ea::string> values = GetAttribute("value").split(';', true);
-    if (values.size() >= 1)
-    {
-        ret.type_ = values[0];
-        ret.names_.resize(values.size() - 1);
-        for (unsigned i = 1; i < values.size(); ++i)
-            ret.names_[i - 1] = values[i];
-    }
-
-    return ret;
-}
-
-VariantVector XMLElement::GetVariantVector() const
-{
-    VariantVector ret;
-
-    XMLElement variantElem = GetChild("variant");
-    while (variantElem)
-    {
-        ret.push_back(variantElem.GetVariant());
-        variantElem = variantElem.GetNext("variant");
-    }
-
-    return ret;
-}
-
-StringVector XMLElement::GetStringVector() const
-{
-    StringVector ret;
-
-    XMLElement stringElem = GetChild("string");
-    while (stringElem)
-    {
-        ret.push_back(stringElem.GetAttributeCString("value"));
-        stringElem = stringElem.GetNext("string");
-    }
-
-    return ret;
-}
-
-VariantMap XMLElement::GetVariantMap() const
-{
-    VariantMap ret;
-
-    XMLElement variantElem = GetChild("variant");
-    while (variantElem)
-    {
-        // If this is a manually edited map, user can not be expected to calculate hashes manually. Also accept "name" attribute
-        if (variantElem.HasAttribute("name"))
-            ret[StringHash(variantElem.GetAttribute("name"))] = variantElem.GetVariant();
-        else if (variantElem.HasAttribute("hash"))
-            ret[StringHash(variantElem.GetUInt("hash"))] = variantElem.GetVariant();
-
-        variantElem = variantElem.GetNext("variant");
-    }
-
-    return ret;
-}
-
-Vector2 XMLElement::GetVector2(const ea::string& name) const
-{
-    return ToVector2(GetAttribute(name));
-}
-
-Vector3 XMLElement::GetVector3(const ea::string& name) const
-{
-    return ToVector3(GetAttribute(name));
-}
-
-Vector4 XMLElement::GetVector4(const ea::string& name) const
-{
-    return ToVector4(GetAttribute(name));
-}
-
-Vector4 XMLElement::GetVector(const ea::string& name) const
-{
-    return ToVector4(GetAttribute(name), true);
-}
-
-Variant XMLElement::GetVectorVariant(const ea::string& name) const
-{
-    return ToVectorVariant(GetAttribute(name));
-}
-
-Matrix3 XMLElement::GetMatrix3(const ea::string& name) const
-{
-    return ToMatrix3(GetAttribute(name));
-}
-
-Matrix3x4 XMLElement::GetMatrix3x4(const ea::string& name) const
-{
-    return ToMatrix3x4(GetAttribute(name));
-}
-
-Matrix4 XMLElement::GetMatrix4(const ea::string& name) const
-{
-    return ToMatrix4(GetAttribute(name));
-}
-
-XMLFile* XMLElement::GetFile() const
-{
-    return file_;
-}
-
-XMLElement XMLElement::NextResult() const
-{
-    if (!xpathResultSet_ || !xpathNode_)
-        return XMLElement();
-
-    return xpathResultSet_->operator [](++xpathResultIndex_);
-}
-
-XPathResultSet::XPathResultSet() :
-    resultSet_(nullptr)
-{
-}
-
-XPathResultSet::XPathResultSet(XMLFile* file, pugi::xpath_node_set* resultSet) :
-    file_(file),
-    resultSet_(resultSet ? new pugi::xpath_node_set(resultSet->begin(), resultSet->end()) : nullptr)
-{
-    // Sort the node set in forward document order
-    if (resultSet_)
-        resultSet_->sort();
-}
-
-XPathResultSet::XPathResultSet(const XPathResultSet& rhs) :
-    file_(rhs.file_),
-    resultSet_(rhs.resultSet_ ? new pugi::xpath_node_set(rhs.resultSet_->begin(), rhs.resultSet_->end()) : nullptr)
-{
-}
-
-XPathResultSet::~XPathResultSet()
-{
-    delete resultSet_;
-    resultSet_ = nullptr;
-}
-
-XPathResultSet& XPathResultSet::operator =(const XPathResultSet& rhs)
-{
-    file_ = rhs.file_;
-    resultSet_ = rhs.resultSet_ ? new pugi::xpath_node_set(rhs.resultSet_->begin(), rhs.resultSet_->end()) : nullptr;
-    return *this;
-}
-
-XMLElement XPathResultSet::operator [](unsigned index) const
-{
-    if (!resultSet_)
-        URHO3D_LOGERRORF(
-            "Could not return result at index: %u. Most probably this is caused by the XPathResultSet not being stored in a lhs variable.",
-            index);
-
-    return resultSet_ && index < Size() ? XMLElement(file_, this, &resultSet_->operator [](index), index) : XMLElement();
-}
-
-XMLElement XPathResultSet::FirstResult()
-{
-    return operator [](0);
-}
-
-unsigned XPathResultSet::Size() const
-{
-    return resultSet_ ? (unsigned)resultSet_->size() : 0;
-}
-
-bool XPathResultSet::Empty() const
-{
-    return resultSet_ ? resultSet_->empty() : true;
-}
-
-XPathQuery::XPathQuery() = default;
-
-XPathQuery::XPathQuery(const ea::string& queryString, const ea::string& variableString)
-{
-    SetQuery(queryString, variableString);
-}
-
-XPathQuery::~XPathQuery() = default;
-
-void XPathQuery::Bind()
-{
-    // Delete previous query object and create a new one binding it with variable set
-    query_ = ea::make_unique<pugi::xpath_query>(queryString_.c_str(), variables_.get());
-}
-
-bool XPathQuery::SetVariable(const ea::string& name, bool value)
-{
-    if (!variables_)
-        variables_ = ea::make_unique<pugi::xpath_variable_set>();
-    return variables_->set(name.c_str(), value);
-}
-
-bool XPathQuery::SetVariable(const ea::string& name, float value)
-{
-    if (!variables_)
-        variables_ = ea::make_unique<pugi::xpath_variable_set>();
-    return variables_->set(name.c_str(), value);
-}
-
-bool XPathQuery::SetVariable(const ea::string& name, const ea::string& value)
-{
-    return SetVariable(name.c_str(), value.c_str());
-}
-
-bool XPathQuery::SetVariable(const char* name, const char* value)
-{
-    if (!variables_)
-        variables_ = ea::make_unique<pugi::xpath_variable_set>();
-    return variables_->set(name, value);
-}
-
-bool XPathQuery::SetVariable(const ea::string& name, const XPathResultSet& value)
-{
-    if (!variables_)
-        variables_ = ea::make_unique<pugi::xpath_variable_set>();
-
-    pugi::xpath_node_set* nodeSet = value.GetXPathNodeSet();
-    if (!nodeSet)
-        return false;
-
-    return variables_->set(name.c_str(), *nodeSet);
-}
-
-bool XPathQuery::SetQuery(const ea::string& queryString, const ea::string& variableString, bool bind)
-{
-    if (!variableString.empty())
-    {
-        Clear();
-        variables_ = ea::make_unique<pugi::xpath_variable_set>();
-
-        // Parse the variable string having format "name1:type1,name2:type2,..." where type is one of "Bool", "Float", "String", "ResultSet"
-        ea::vector<ea::string> vars = variableString.split(',');
-        for (auto i = vars.begin(); i != vars.end(); ++i)
-        {
-            ea::vector<ea::string> tokens = i->trimmed().split(':');
-            if (tokens.size() != 2)
-                continue;
-
-            pugi::xpath_value_type type;
-            if (tokens[1] == "Bool")
-                type = pugi::xpath_type_boolean;
-            else if (tokens[1] == "Float")
-                type = pugi::xpath_type_number;
-            else if (tokens[1] == "String")
-                type = pugi::xpath_type_string;
-            else if (tokens[1] == "ResultSet")
-                type = pugi::xpath_type_node_set;
-            else
-                return false;
-
-            if (!variables_->add(tokens[0].c_str(), type))
-                return false;
-        }
-    }
-
-    queryString_ = queryString;
-
-    if (bind)
-        Bind();
-
-    return true;
-}
-
-void XPathQuery::Clear()
-{
-    queryString_.clear();
-
-    variables_.reset();
-    query_.reset();
-}
-
-bool XPathQuery::EvaluateToBool(const XMLElement& element) const
-{
-    if (!query_ || ((!element.GetFile() || !element.GetNode()) && !element.GetXPathNode()))
-        return false;
-
-    const pugi::xml_node& node = element.GetXPathNode() ? element.GetXPathNode()->node() : pugi::xml_node(element.GetNode());
-    return query_->evaluate_boolean(node);
-}
-
-float XPathQuery::EvaluateToFloat(const XMLElement& element) const
-{
-    if (!query_ || ((!element.GetFile() || !element.GetNode()) && !element.GetXPathNode()))
-        return 0.0f;
-
-    const pugi::xml_node& node = element.GetXPathNode() ? element.GetXPathNode()->node() : pugi::xml_node(element.GetNode());
-    return (float)query_->evaluate_number(node);
-}
-
-ea::string XPathQuery::EvaluateToString(const XMLElement& element) const
-{
-    if (!query_ || ((!element.GetFile() || !element.GetNode()) && !element.GetXPathNode()))
-        return EMPTY_STRING;
-
-    const pugi::xml_node& node = element.GetXPathNode() ? element.GetXPathNode()->node() : pugi::xml_node(element.GetNode());
-    ea::string result;
-    // First call get the size
-    result.reserve((unsigned) query_->evaluate_string(nullptr, 0, node));
-    // Second call get the actual string
-    query_->evaluate_string(const_cast<pugi::char_t*>(result.c_str()), result.capacity(), node);
-    return result;
-}
-
-XPathResultSet XPathQuery::Evaluate(const XMLElement& element) const
-{
-    if (!query_ || ((!element.GetFile() || !element.GetNode()) && !element.GetXPathNode()))
-        return XPathResultSet();
-
-    const pugi::xml_node& node = element.GetXPathNode() ? element.GetXPathNode()->node() : pugi::xml_node(element.GetNode());
-    pugi::xpath_node_set result = query_->evaluate_node_set(node);
-    return XPathResultSet(element.GetFile(), &result);
-}
-
-}
-=======
 //
 // Copyright (c) 2008-2020 the Urho3D project.
 //
@@ -1292,6 +25,7 @@
 #include "../Core/Context.h"
 #include "../IO/Log.h"
 #include "../Resource/XMLFile.h"
+#include "../Scene/Serializable.h"
 
 #include <PugiXml/pugixml.hpp>
 
@@ -1358,9 +92,23 @@
     return *this;
 }
 
-XMLElement XMLElement::CreateChild(const String& name)
-{
-    return CreateChild(name.CString());
+void XMLElement::SetName(const ea::string& name)
+{
+    SetName(name.c_str());
+}
+
+void XMLElement::SetName(const char* name)
+{
+    if (!file_ || (!node_ && !xpathNode_))
+        return;
+
+    pugi::xml_node node = xpathNode_ ? xpathNode_->node() : pugi::xml_node(node_);
+    node.set_name(name);
+}
+
+XMLElement XMLElement::CreateChild(const ea::string& name)
+{
+    return CreateChild(name.c_str());
 }
 
 XMLElement XMLElement::CreateChild(const char* name)
@@ -1373,7 +121,7 @@
     return XMLElement(file_, child.internal_object());
 }
 
-XMLElement XMLElement::GetOrCreateChild(const String& name)
+XMLElement XMLElement::GetOrCreateChild(const ea::string& name)
 {
     XMLElement child = GetChild(name);
     if (child.NotNull())
@@ -1421,9 +169,9 @@
     return const_cast<pugi::xml_node&>(node).remove_child(child);
 }
 
-bool XMLElement::RemoveChild(const String& name)
-{
-    return RemoveChild(name.CString());
+bool XMLElement::RemoveChild(const ea::string& name)
+{
+    return RemoveChild(name.c_str());
 }
 
 bool XMLElement::RemoveChild(const char* name)
@@ -1435,9 +183,9 @@
     return const_cast<pugi::xml_node&>(node).remove_child(name);
 }
 
-bool XMLElement::RemoveChildren(const String& name)
-{
-    return RemoveChildren(name.CString());
+bool XMLElement::RemoveChildren(const ea::string& name)
+{
+    return RemoveChildren(name.c_str());
 }
 
 bool XMLElement::RemoveChildren(const char* name)
@@ -1446,7 +194,7 @@
         return false;
 
     const pugi::xml_node& node = xpathNode_ ? xpathNode_->node() : pugi::xml_node(node_);
-    if (!String::CStringLength(name))
+    if (!CStringLength(name))
     {
         for (;;)
         {
@@ -1470,9 +218,9 @@
     return true;
 }
 
-bool XMLElement::RemoveAttribute(const String& name)
-{
-    return RemoveAttribute(name.CString());
+bool XMLElement::RemoveAttribute(const ea::string& name)
+{
+    return RemoveAttribute(name.c_str());
 }
 
 bool XMLElement::RemoveAttribute(const char* name)
@@ -1489,13 +237,13 @@
     return const_cast<pugi::xml_node&>(node).remove_attribute(node.attribute(name));
 }
 
-XMLElement XMLElement::SelectSingle(const String& query, pugi::xpath_variable_set* variables) const
+XMLElement XMLElement::SelectSingle(const ea::string& query, pugi::xpath_variable_set* variables) const
 {
     if (!file_ || (!node_ && !xpathNode_))
         return XMLElement();
 
     const pugi::xml_node& node = xpathNode_ ? xpathNode_->node() : pugi::xml_node(node_);
-    pugi::xpath_node result = node.select_single_node(query.CString(), variables);
+    pugi::xpath_node result = node.select_node(query.c_str(), variables);
     return XMLElement(file_, nullptr, &result, 0);
 }
 
@@ -1505,17 +253,17 @@
         return XMLElement();
 
     const pugi::xml_node& node = xpathNode_ ? xpathNode_->node() : pugi::xml_node(node_);
-    pugi::xpath_node result = node.select_single_node(*query.GetXPathQuery());
+    pugi::xpath_node result = node.select_node(*query.GetXPathQuery());
     return XMLElement(file_, nullptr, &result, 0);
 }
 
-XPathResultSet XMLElement::Select(const String& query, pugi::xpath_variable_set* variables) const
+XPathResultSet XMLElement::Select(const ea::string& query, pugi::xpath_variable_set* variables) const
 {
     if (!file_ || (!node_ && !xpathNode_))
         return XPathResultSet();
 
     const pugi::xml_node& node = xpathNode_ ? xpathNode_->node() : pugi::xml_node(node_);
-    pugi::xpath_node_set result = node.select_nodes(query.CString(), variables);
+    pugi::xpath_node_set result = node.select_nodes(query.c_str(), variables);
     return XPathResultSet(file_, &result);
 }
 
@@ -1529,9 +277,9 @@
     return XPathResultSet(file_, &result);
 }
 
-bool XMLElement::SetValue(const String& value)
-{
-    return SetValue(value.CString());
+bool XMLElement::SetValue(const ea::string& value)
+{
+    return SetValue(value.c_str());
 }
 
 bool XMLElement::SetValue(const char* value)
@@ -1552,9 +300,9 @@
     return const_cast<pugi::xml_node&>(node).append_child(pugi::node_pcdata).set_value(value);
 }
 
-bool XMLElement::SetAttribute(const String& name, const String& value)
-{
-    return SetAttribute(name.CString(), value.CString());
+bool XMLElement::SetAttribute(const ea::string& name, const ea::string& value)
+{
+    return SetAttribute(name.c_str(), value.c_str());
 }
 
 bool XMLElement::SetAttribute(const char* name, const char* value)
@@ -1573,9 +321,9 @@
     return attr.set_value(value);
 }
 
-bool XMLElement::SetAttribute(const String& value)
-{
-    return SetAttribute(value.CString());
+bool XMLElement::SetAttribute(const ea::string& value)
+{
+    return SetAttribute(value.c_str());
 }
 
 bool XMLElement::SetAttribute(const char* value)
@@ -1584,9 +332,9 @@
     return xpathNode_ && xpathNode_->attribute() && xpathNode_->attribute().set_value(value);
 }
 
-bool XMLElement::SetBool(const String& name, bool value)
-{
-    return SetAttribute(name, String(value));
+bool XMLElement::SetBool(const ea::string& name, bool value)
+{
+    return SetAttribute(name, ea::to_string(value));
 }
 
 bool XMLElement::SetBoundingBox(const BoundingBox& value)
@@ -1596,82 +344,82 @@
     return SetVector3("max", value.max_);
 }
 
-bool XMLElement::SetBuffer(const String& name, const void* data, unsigned size)
-{
-    String dataStr;
+bool XMLElement::SetBuffer(const ea::string& name, const void* data, unsigned size)
+{
+    ea::string dataStr;
     BufferToString(dataStr, data, size);
     return SetAttribute(name, dataStr);
 }
 
-bool XMLElement::SetBuffer(const String& name, const PODVector<unsigned char>& value)
-{
-    if (!value.Size())
-        return SetAttribute(name, String::EMPTY);
+bool XMLElement::SetBuffer(const ea::string& name, const ea::vector<unsigned char>& value)
+{
+    if (!value.size())
+        return SetAttribute(name, EMPTY_STRING);
     else
-        return SetBuffer(name, &value[0], value.Size());
-}
-
-bool XMLElement::SetColor(const String& name, const Color& value)
+        return SetBuffer(name, &value[0], value.size());
+}
+
+bool XMLElement::SetColor(const ea::string& name, const Color& value)
 {
     return SetAttribute(name, value.ToString());
 }
 
-bool XMLElement::SetFloat(const String& name, float value)
-{
-    return SetAttribute(name, String(value));
-}
-
-bool XMLElement::SetDouble(const String& name, double value)
-{
-    return SetAttribute(name, String(value));
-}
-
-bool XMLElement::SetUInt(const String& name, unsigned value)
-{
-    return SetAttribute(name, String(value));
-}
-
-bool XMLElement::SetInt(const String& name, int value)
-{
-    return SetAttribute(name, String(value));
-}
-
-bool XMLElement::SetUInt64(const String& name, unsigned long long value)
-{
-    return SetAttribute(name, String(value));
-}
-
-bool XMLElement::SetInt64(const String& name, long long value)
-{
-    return SetAttribute(name, String(value));
-}
-
-bool XMLElement::SetIntRect(const String& name, const IntRect& value)
+bool XMLElement::SetFloat(const ea::string& name, float value)
+{
+    return SetAttribute(name, ea::to_string(value));
+}
+
+bool XMLElement::SetDouble(const ea::string& name, double value)
+{
+    return SetAttribute(name, ea::to_string(value));
+}
+
+bool XMLElement::SetUInt(const ea::string& name, unsigned value)
+{
+    return SetAttribute(name, ea::to_string(value));
+}
+
+bool XMLElement::SetInt(const ea::string& name, int value)
+{
+    return SetAttribute(name, ea::to_string(value));
+}
+
+bool XMLElement::SetUInt64(const ea::string& name, unsigned long long value)
+{
+    return SetAttribute(name, ea::to_string(value));
+}
+
+bool XMLElement::SetInt64(const ea::string& name, long long value)
+{
+    return SetAttribute(name, ea::to_string(value));
+}
+
+bool XMLElement::SetIntRect(const ea::string& name, const IntRect& value)
 {
     return SetAttribute(name, value.ToString());
 }
 
-bool XMLElement::SetIntVector2(const String& name, const IntVector2& value)
+bool XMLElement::SetIntVector2(const ea::string& name, const IntVector2& value)
 {
     return SetAttribute(name, value.ToString());
 }
 
-bool XMLElement::SetIntVector3(const String& name, const IntVector3& value)
+bool XMLElement::SetIntVector3(const ea::string& name, const IntVector3& value)
 {
     return SetAttribute(name, value.ToString());
 }
 
-bool XMLElement::SetRect(const String& name, const Rect& value)
+bool XMLElement::SetRect(const ea::string& name, const Rect& value)
 {
     return SetAttribute(name, value.ToString());
 }
 
-bool XMLElement::SetQuaternion(const String& name, const Quaternion& value)
+bool XMLElement::SetQuaternion(const ea::string& name, const Quaternion& value)
 {
     return SetAttribute(name, value.ToString());
 }
 
-bool XMLElement::SetString(const String& name, const String& value)
+bool XMLElement::SetString(const ea::string& name, const ea::string& value)
 {
     return SetAttribute(name, value);
 }
@@ -1703,8 +451,26 @@
     case VAR_VARIANTMAP:
         return SetVariantMap(value.GetVariantMap());
 
+    case VAR_CUSTOM:
+    {
+        if (const Serializable* object = value.GetCustom<SharedPtr<Serializable>>())
+        {
+            SetAttribute("type", object->GetTypeName());
+            if (!object->SaveXML(*this))
+            {
+                RemoveAttribute("type");
+                RemoveChildren();
+            }
+            else
+                return true;
+        }
+        else
+            URHO3D_LOGERROR("Serialization of objects other than SharedPtr<Serializable> is not supported.");
+        return false;
+    }
+
     default:
-        return SetAttribute("value", value.ToString().CString());
+        return SetAttribute("value", value.ToString().c_str());
     }
 }
 
@@ -1716,7 +482,7 @@
     // Need the context to query for the type
     Context* context = file_->GetContext();
 
-    return SetAttribute("value", String(context->GetTypeName(value.type_)) + ";" + value.name_);
+    return SetAttribute("value", ea::string(context->GetTypeName(value.type_)) + ";" + value.name_);
 }
 
 bool XMLElement::SetResourceRefList(const ResourceRefList& value)
@@ -1727,14 +493,14 @@
     // Need the context to query for the type
     Context* context = file_->GetContext();
 
-    String str(context->GetTypeName(value.type_));
-    for (unsigned i = 0; i < value.names_.Size(); ++i)
+    ea::string str(context->GetTypeName(value.type_));
+    for (unsigned i = 0; i < value.names_.size(); ++i)
     {
         str += ";";
         str += value.names_[i];
     }
 
-    return SetAttribute("value", str.CString());
+    return SetAttribute("value", str.c_str());
 }
 
 bool XMLElement::SetVariantVector(const VariantVector& value)
@@ -1743,7 +509,7 @@
     if (!RemoveChildren("variant"))
         return false;
 
-    for (VariantVector::ConstIterator i = value.Begin(); i != value.End(); ++i)
+    for (auto i = value.begin(); i != value.end(); ++i)
     {
         XMLElement variantElem = CreateChild("variant");
         if (!variantElem)
@@ -1759,7 +525,7 @@
     if (!RemoveChildren("string"))
         return false;
 
-    for (StringVector::ConstIterator i = value.Begin(); i != value.End(); ++i)
+    for (auto i = value.begin(); i != value.end(); ++i)
     {
         XMLElement stringElem = CreateChild("string");
         if (!stringElem)
@@ -1775,34 +541,34 @@
     if (!RemoveChildren("variant"))
         return false;
 
-    for (VariantMap::ConstIterator i = value.Begin(); i != value.End(); ++i)
+    for (auto i = value.begin(); i != value.end(); ++i)
     {
         XMLElement variantElem = CreateChild("variant");
         if (!variantElem)
             return false;
-        variantElem.SetUInt("hash", i->first_.Value());
-        variantElem.SetVariant(i->second_);
+        variantElem.SetUInt("hash", i->first.Value());
+        variantElem.SetVariant(i->second);
     }
 
     return true;
 }
 
-bool XMLElement::SetVector2(const String& name, const Vector2& value)
+bool XMLElement::SetVector2(const ea::string& name, const Vector2& value)
 {
     return SetAttribute(name, value.ToString());
 }
 
-bool XMLElement::SetVector3(const String& name, const Vector3& value)
+bool XMLElement::SetVector3(const ea::string& name, const Vector3& value)
 {
     return SetAttribute(name, value.ToString());
 }
 
-bool XMLElement::SetVector4(const String& name, const Vector4& value)
+bool XMLElement::SetVector4(const ea::string& name, const Vector4& value)
 {
     return SetAttribute(name, value.ToString());
 }
 
-bool XMLElement::SetVectorVariant(const String& name, const Variant& value)
+bool XMLElement::SetVectorVariant(const ea::string& name, const Variant& value)
 {
     VariantType type = value.GetType();
     if (type == VAR_FLOAT || type == VAR_VECTOR2 || type == VAR_VECTOR3 || type == VAR_VECTOR4 || type == VAR_MATRIX3 ||
@@ -1812,17 +578,17 @@
         return false;
 }
 
-bool XMLElement::SetMatrix3(const String& name, const Matrix3& value)
+bool XMLElement::SetMatrix3(const ea::string& name, const Matrix3& value)
 {
     return SetAttribute(name, value.ToString());
 }
 
-bool XMLElement::SetMatrix3x4(const String& name, const Matrix3x4& value)
+bool XMLElement::SetMatrix3x4(const ea::string& name, const Matrix3x4& value)
 {
     return SetAttribute(name, value.ToString());
 }
 
-bool XMLElement::SetMatrix4(const String& name, const Matrix4& value)
+bool XMLElement::SetMatrix4(const ea::string& name, const Matrix4& value)
 {
     return SetAttribute(name, value.ToString());
 }
@@ -1842,22 +608,22 @@
     return NotNull();
 }
 
-String XMLElement::GetName() const
+ea::string XMLElement::GetName() const
 {
     if ((!file_ || !node_) && !xpathNode_)
-        return String();
+        return ea::string();
 
     // If xpath_node contains just attribute, return its name instead
     if (xpathNode_ && xpathNode_->attribute())
-        return String(xpathNode_->attribute().name());
-
-    const pugi::xml_node& node = xpathNode_ ? xpathNode_->node() : pugi::xml_node(node_);
-    return String(node.name());
-}
-
-bool XMLElement::HasChild(const String& name) const
-{
-    return HasChild(name.CString());
+        return ea::string(xpathNode_->attribute().name());
+
+    const pugi::xml_node& node = xpathNode_ ? xpathNode_->node() : pugi::xml_node(node_);
+    return ea::string(node.name());
+}
+
+bool XMLElement::HasChild(const ea::string& name) const
+{
+    return HasChild(name.c_str());
 }
 
 bool XMLElement::HasChild(const char* name) const
@@ -1869,9 +635,9 @@
     return !node.child(name).empty();
 }
 
-XMLElement XMLElement::GetChild(const String& name) const
-{
-    return GetChild(name.CString());
+XMLElement XMLElement::GetChild(const ea::string& name) const
+{
+    return GetChild(name.c_str());
 }
 
 XMLElement XMLElement::GetChild(const char* name) const
@@ -1880,15 +646,15 @@
         return XMLElement();
 
     const pugi::xml_node& node = xpathNode_ ? xpathNode_->node() : pugi::xml_node(node_);
-    if (!String::CStringLength(name))
+    if (!CStringLength(name))
         return XMLElement(file_, node.first_child().internal_object());
     else
         return XMLElement(file_, node.child(name).internal_object());
 }
 
-XMLElement XMLElement::GetNext(const String& name) const
-{
-    return GetNext(name.CString());
+XMLElement XMLElement::GetNext(const ea::string& name) const
+{
+    return GetNext(name.c_str());
 }
 
 XMLElement XMLElement::GetNext(const char* name) const
@@ -1897,7 +663,7 @@
         return XMLElement();
 
     const pugi::xml_node& node = xpathNode_ ? xpathNode_->node() : pugi::xml_node(node_);
-    if (!String::CStringLength(name))
+    if (!CStringLength(name))
         return XMLElement(file_, node.next_sibling().internal_object());
     else
         return XMLElement(file_, node.next_sibling(name).internal_object());
@@ -1930,9 +696,9 @@
     return ret;
 }
 
-bool XMLElement::HasAttribute(const String& name) const
-{
-    return HasAttribute(name.CString());
+bool XMLElement::HasAttribute(const ea::string& name) const
+{
+    return HasAttribute(name.c_str());
 }
 
 bool XMLElement::HasAttribute(const char* name) const
@@ -1942,35 +708,35 @@
 
     // If xpath_node contains just attribute, check against it
     if (xpathNode_ && xpathNode_->attribute())
-        return String(xpathNode_->attribute().name()) == name;
+        return ea::string(xpathNode_->attribute().name()) == name;
 
     const pugi::xml_node& node = xpathNode_ ? xpathNode_->node() : pugi::xml_node(node_);
     return !node.attribute(name).empty();
 }
 
-String XMLElement::GetValue() const
-{
-    if (!file_ || (!node_ && !xpathNode_))
-        return String::EMPTY;
-
-    const pugi::xml_node& node = xpathNode_ ? xpathNode_->node() : pugi::xml_node(node_);
-    return String(node.child_value());
-}
-
-String XMLElement::GetAttribute(const String& name) const
-{
-    return String(GetAttributeCString(name.CString()));
-}
-
-String XMLElement::GetAttribute(const char* name) const
-{
-    return String(GetAttributeCString(name));
+ea::string XMLElement::GetValue() const
+{
+    if (!file_ || (!node_ && !xpathNode_))
+        return EMPTY_STRING;
+
+    const pugi::xml_node& node = xpathNode_ ? xpathNode_->node() : pugi::xml_node(node_);
+    return ea::string(node.child_value());
+}
+
+ea::string XMLElement::GetAttribute(const ea::string& name) const
+{
+    return ea::string(GetAttributeCString(name.c_str()));
+}
+
+ea::string XMLElement::GetAttribute(const char* name) const
+{
+    return ea::string(GetAttributeCString(name));
 }
 
 const char* XMLElement::GetAttributeCString(const char* name) const
 {
     if (!file_ || (!node_ && !xpathNode_))
-        return nullptr;
+        return "";
 
     // If xpath_node contains just attribute, return it regardless of the specified name
     if (xpathNode_ && xpathNode_->attribute())
@@ -1980,45 +746,45 @@
     return node.attribute(name).value();
 }
 
-String XMLElement::GetAttributeLower(const String& name) const
-{
-    return GetAttribute(name).ToLower();
-}
-
-String XMLElement::GetAttributeLower(const char* name) const
-{
-    return String(GetAttribute(name)).ToLower();
-}
-
-String XMLElement::GetAttributeUpper(const String& name) const
-{
-    return GetAttribute(name).ToUpper();
-}
-
-String XMLElement::GetAttributeUpper(const char* name) const
-{
-    return String(GetAttribute(name)).ToUpper();
-}
-
-Vector<String> XMLElement::GetAttributeNames() const
-{
-    if (!file_ || (!node_ && !xpathNode_))
-        return Vector<String>();
-
-    const pugi::xml_node& node = xpathNode_ ? xpathNode_->node() : pugi::xml_node(node_);
-    Vector<String> ret;
+ea::string XMLElement::GetAttributeLower(const ea::string& name) const
+{
+    return GetAttribute(name).to_lower();
+}
+
+ea::string XMLElement::GetAttributeLower(const char* name) const
+{
+    return ea::string(GetAttribute(name)).to_lower();
+}
+
+ea::string XMLElement::GetAttributeUpper(const ea::string& name) const
+{
+    return GetAttribute(name).to_upper();
+}
+
+ea::string XMLElement::GetAttributeUpper(const char* name) const
+{
+    return ea::string(GetAttribute(name)).to_upper();
+}
+
+ea::vector<ea::string> XMLElement::GetAttributeNames() const
+{
+    if (!file_ || (!node_ && !xpathNode_))
+        return ea::vector<ea::string>();
+
+    const pugi::xml_node& node = xpathNode_ ? xpathNode_->node() : pugi::xml_node(node_);
+    ea::vector<ea::string> ret;
 
     pugi::xml_attribute attr = node.first_attribute();
     while (!attr.empty())
     {
-        ret.Push(String(attr.name()));
+        ret.push_back(ea::string(attr.name()));
         attr = attr.next_attribute();
     }
 
     return ret;
 }
 
-bool XMLElement::GetBool(const String& name) const
+bool XMLElement::GetBool(const ea::string& name) const
 {
     return ToBool(GetAttribute(name));
 }
@@ -2032,81 +798,81 @@
     return ret;
 }
 
-PODVector<unsigned char> XMLElement::GetBuffer(const String& name) const
-{
-    PODVector<unsigned char> ret;
+ea::vector<unsigned char> XMLElement::GetBuffer(const ea::string& name) const
+{
+    ea::vector<unsigned char> ret;
     StringToBuffer(ret, GetAttribute(name));
     return ret;
 }
 
-bool XMLElement::GetBuffer(const String& name, void* dest, unsigned size) const
-{
-    Vector<String> bytes = GetAttribute(name).Split(' ');
-    if (size < bytes.Size())
+bool XMLElement::GetBuffer(const ea::string& name, void* dest, unsigned size) const
+{
+    ea::vector<ea::string> bytes = GetAttribute(name).split(' ');
+    if (size < bytes.size())
         return false;
 
     auto* destBytes = (unsigned char*)dest;
-    for (unsigned i = 0; i < bytes.Size(); ++i)
+    for (unsigned i = 0; i < bytes.size(); ++i)
         destBytes[i] = (unsigned char)ToInt(bytes[i]);
     return true;
 }
 
-Color XMLElement::GetColor(const String& name) const
+Color XMLElement::GetColor(const ea::string& name) const
 {
     return ToColor(GetAttribute(name));
 }
 
-float XMLElement::GetFloat(const String& name) const
+float XMLElement::GetFloat(const ea::string& name) const
 {
     return ToFloat(GetAttribute(name));
 }
 
-double XMLElement::GetDouble(const String& name) const
+double XMLElement::GetDouble(const ea::string& name) const
 {
     return ToDouble(GetAttribute(name));
 }
 
-unsigned XMLElement::GetUInt(const String& name) const
+unsigned XMLElement::GetUInt(const ea::string& name) const
 {
     return ToUInt(GetAttribute(name));
 }
 
-int XMLElement::GetInt(const String& name) const
+int XMLElement::GetInt(const ea::string& name) const
 {
     return ToInt(GetAttribute(name));
 }
 
-unsigned long long XMLElement::GetUInt64(const String& name) const
+unsigned long long XMLElement::GetUInt64(const ea::string& name) const
 {
     return ToUInt64(GetAttribute(name));
 }
 
-long long XMLElement::GetInt64(const String& name) const
+long long XMLElement::GetInt64(const ea::string& name) const
 {
     return ToInt64(GetAttribute(name));
 }
 
-IntRect XMLElement::GetIntRect(const String& name) const
+IntRect XMLElement::GetIntRect(const ea::string& name) const
 {
     return ToIntRect(GetAttribute(name));
 }
 
-IntVector2 XMLElement::GetIntVector2(const String& name) const
+IntVector2 XMLElement::GetIntVector2(const ea::string& name) const
 {
     return ToIntVector2(GetAttribute(name));
 }
 
-IntVector3 XMLElement::GetIntVector3(const String& name) const
+IntVector3 XMLElement::GetIntVector3(const ea::string& name) const
 {
     return ToIntVector3(GetAttribute(name));
 }
 
-Quaternion XMLElement::GetQuaternion(const String& name) const
+Quaternion XMLElement::GetQuaternion(const ea::string& name) const
 {
     return ToQuaternion(GetAttribute(name));
 }
 
-Rect XMLElement::GetRect(const String& name) const
+Rect XMLElement::GetRect(const ea::string& name) const
 {
     return ToRect(GetAttribute(name));
 }
@@ -2117,7 +883,7 @@
     return GetVariantValue(type);
 }
 
-Variant XMLElement::GetVariantValue(VariantType type) const
+Variant XMLElement::GetVariantValue(VariantType type, Context* context) const
 {
     Variant ret;
 
@@ -2131,6 +897,34 @@
         ret = GetStringVector();
     else if (type == VAR_VARIANTMAP)
         ret = GetVariantMap();
+    else if (type == VAR_CUSTOM)
+    {
+        if (!context)
+        {
+            URHO3D_LOGERROR("Context must not be null for SharedPtr<Serializable>");
+            return ret;
+        }
+
+        const ea::string& typeName = GetAttribute("type");
+        if (!typeName.empty())
+        {
+            SharedPtr<Serializable> object;
+            object.StaticCast(context->CreateObject(typeName));
+
+            if (object.NotNull())
+            {
+                // Restore proper refcount.
+                if (object->LoadXML(*this))
+                    ret.SetCustom(object);
+                else
+                    URHO3D_LOGERROR("Deserialization of '{}' failed", typeName);
+            }
+            else
+                URHO3D_LOGERROR("Creation of type '{}' failed because it has no factory registered", typeName);
+        }
+        else if (!GetChild().IsNull())
+            URHO3D_LOGERROR("Malformed xml input: 'type' attribute is required when deserializing an object");
+    }
     else
         ret.FromString(type, GetAttributeCString("value"));
 
@@ -2141,8 +935,8 @@
 {
     ResourceRef ret;
 
-    Vector<String> values = GetAttribute("value").Split(';');
-    if (values.Size() == 2)
+    ea::vector<ea::string> values = GetAttribute("value").split(';');
+    if (values.size() == 2)
     {
         ret.type_ = values[0];
         ret.name_ = values[1];
@@ -2155,12 +949,12 @@
 {
     ResourceRefList ret;
 
-    Vector<String> values = GetAttribute("value").Split(';', true);
-    if (values.Size() >= 1)
+    ea::vector<ea::string> values = GetAttribute("value").split(';', true);
+    if (values.size() >= 1)
     {
         ret.type_ = values[0];
-        ret.names_.Resize(values.Size() - 1);
-        for (unsigned i = 1; i < values.Size(); ++i)
+        ret.names_.resize(values.size() - 1);
+        for (unsigned i = 1; i < values.size(); ++i)
             ret.names_[i - 1] = values[i];
     }
 
@@ -2174,7 +968,7 @@
     XMLElement variantElem = GetChild("variant");
     while (variantElem)
     {
-        ret.Push(variantElem.GetVariant());
+        ret.push_back(variantElem.GetVariant());
         variantElem = variantElem.GetNext("variant");
     }
 
@@ -2188,7 +982,7 @@
     XMLElement stringElem = GetChild("string");
     while (stringElem)
     {
-        ret.Push(stringElem.GetAttributeCString("value"));
+        ret.push_back(stringElem.GetAttributeCString("value"));
         stringElem = stringElem.GetNext("string");
     }
 
@@ -2214,42 +1008,42 @@
     return ret;
 }
 
-Vector2 XMLElement::GetVector2(const String& name) const
+Vector2 XMLElement::GetVector2(const ea::string& name) const
 {
     return ToVector2(GetAttribute(name));
 }
 
-Vector3 XMLElement::GetVector3(const String& name) const
+Vector3 XMLElement::GetVector3(const ea::string& name) const
 {
     return ToVector3(GetAttribute(name));
 }
 
-Vector4 XMLElement::GetVector4(const String& name) const
+Vector4 XMLElement::GetVector4(const ea::string& name) const
 {
     return ToVector4(GetAttribute(name));
 }
 
-Vector4 XMLElement::GetVector(const String& name) const
+Vector4 XMLElement::GetVector(const ea::string& name) const
 {
     return ToVector4(GetAttribute(name), true);
 }
 
-Variant XMLElement::GetVectorVariant(const String& name) const
+Variant XMLElement::GetVectorVariant(const ea::string& name) const
 {
     return ToVectorVariant(GetAttribute(name));
 }
 
-Matrix3 XMLElement::GetMatrix3(const String& name) const
+Matrix3 XMLElement::GetMatrix3(const ea::string& name) const
 {
     return ToMatrix3(GetAttribute(name));
 }
 
-Matrix3x4 XMLElement::GetMatrix3x4(const String& name) const
+Matrix3x4 XMLElement::GetMatrix3x4(const ea::string& name) const
 {
     return ToMatrix3x4(GetAttribute(name));
 }
 
-Matrix4 XMLElement::GetMatrix4(const String& name) const
+Matrix4 XMLElement::GetMatrix4(const ea::string& name) const
 {
     return ToMatrix4(GetAttribute(name));
 }
@@ -2327,7 +1121,7 @@
 
 XPathQuery::XPathQuery() = default;
 
-XPathQuery::XPathQuery(const String& queryString, const String& variableString)
+XPathQuery::XPathQuery(const ea::string& queryString, const ea::string& variableString)
 {
     SetQuery(queryString, variableString);
 }
@@ -2337,60 +1131,60 @@
 void XPathQuery::Bind()
 {
     // Delete previous query object and create a new one binding it with variable set
-    query_ = new pugi::xpath_query(queryString_.CString(), variables_.Get());
-}
-
-bool XPathQuery::SetVariable(const String& name, bool value)
+    query_ = ea::make_unique<pugi::xpath_query>(queryString_.c_str(), variables_.get());
+}
+
+bool XPathQuery::SetVariable(const ea::string& name, bool value)
 {
     if (!variables_)
-        variables_ = new pugi::xpath_variable_set();
-    return variables_->set(name.CString(), value);
-}
-
-bool XPathQuery::SetVariable(const String& name, float value)
+        variables_ = ea::make_unique<pugi::xpath_variable_set>();
+    return variables_->set(name.c_str(), value);
+}
+
+bool XPathQuery::SetVariable(const ea::string& name, float value)
 {
     if (!variables_)
-        variables_ = new pugi::xpath_variable_set();
-    return variables_->set(name.CString(), value);
-}
-
-bool XPathQuery::SetVariable(const String& name, const String& value)
-{
-    return SetVariable(name.CString(), value.CString());
+        variables_ = ea::make_unique<pugi::xpath_variable_set>();
+    return variables_->set(name.c_str(), value);
+}
+
+bool XPathQuery::SetVariable(const ea::string& name, const ea::string& value)
+{
+    return SetVariable(name.c_str(), value.c_str());
 }
 
 bool XPathQuery::SetVariable(const char* name, const char* value)
 {
     if (!variables_)
-        variables_ = new pugi::xpath_variable_set();
+        variables_ = ea::make_unique<pugi::xpath_variable_set>();
     return variables_->set(name, value);
 }
 
-bool XPathQuery::SetVariable(const String& name, const XPathResultSet& value)
+bool XPathQuery::SetVariable(const ea::string& name, const XPathResultSet& value)
 {
     if (!variables_)
-        variables_ = new pugi::xpath_variable_set();
+        variables_ = ea::make_unique<pugi::xpath_variable_set>();
 
     pugi::xpath_node_set* nodeSet = value.GetXPathNodeSet();
     if (!nodeSet)
         return false;
 
-    return variables_->set(name.CString(), *nodeSet);
-}
-
-bool XPathQuery::SetQuery(const String& queryString, const String& variableString, bool bind)
-{
-    if (!variableString.Empty())
+    return variables_->set(name.c_str(), *nodeSet);
+}
+
+bool XPathQuery::SetQuery(const ea::string& queryString, const ea::string& variableString, bool bind)
+{
+    if (!variableString.empty())
     {
         Clear();
-        variables_ = new pugi::xpath_variable_set();
+        variables_ = ea::make_unique<pugi::xpath_variable_set>();
 
         // Parse the variable string having format "name1:type1,name2:type2,..." where type is one of "Bool", "Float", "String", "ResultSet"
-        Vector<String> vars = variableString.Split(',');
-        for (Vector<String>::ConstIterator i = vars.Begin(); i != vars.End(); ++i)
+        ea::vector<ea::string> vars = variableString.split(',');
+        for (auto i = vars.begin(); i != vars.end(); ++i)
         {
-            Vector<String> tokens = i->Trimmed().Split(':');
-            if (tokens.Size() != 2)
+            ea::vector<ea::string> tokens = i->trimmed().split(':');
+            if (tokens.size() != 2)
                 continue;
 
             pugi::xpath_value_type type;
@@ -2405,7 +1199,7 @@
             else
                 return false;
 
-            if (!variables_->add(tokens[0].CString(), type))
+            if (!variables_->add(tokens[0].c_str(), type))
                 return false;
         }
     }
@@ -2420,10 +1214,10 @@
 
 void XPathQuery::Clear()
 {
-    queryString_.Clear();
-
-    variables_.Reset();
-    query_.Reset();
+    queryString_.clear();
+
+    variables_.reset();
+    query_.reset();
 }
 
 bool XPathQuery::EvaluateToBool(const XMLElement& element) const
@@ -2444,17 +1238,17 @@
     return (float)query_->evaluate_number(node);
 }
 
-String XPathQuery::EvaluateToString(const XMLElement& element) const
+ea::string XPathQuery::EvaluateToString(const XMLElement& element) const
 {
     if (!query_ || ((!element.GetFile() || !element.GetNode()) && !element.GetXPathNode()))
-        return String::EMPTY;
+        return EMPTY_STRING;
 
     const pugi::xml_node& node = element.GetXPathNode() ? element.GetXPathNode()->node() : pugi::xml_node(element.GetNode());
-    String result;
+    ea::string result;
     // First call get the size
-    result.Reserve((unsigned)query_->evaluate_string(nullptr, 0, node));
+    result.reserve((unsigned) query_->evaluate_string(nullptr, 0, node));
     // Second call get the actual string
-    query_->evaluate_string(const_cast<pugi::char_t*>(result.CString()), result.Capacity(), node);
+    query_->evaluate_string(const_cast<pugi::char_t*>(result.c_str()), result.capacity(), node);
     return result;
 }
 
@@ -2468,5 +1262,4 @@
     return XPathResultSet(element.GetFile(), &result);
 }
 
-}
->>>>>>> 6296d22e
+}