--- conflicted
+++ resolved
@@ -1,4 +1,3 @@
-<<<<<<< HEAD
 //
 // Copyright (c) 2008-2020 the Urho3D project.
 //
@@ -132,7 +131,7 @@
         overlayContainer_->SetChildOffset(IntVector2(-x + panelBorder.left_, -y + panelBorder.top_));
     }
 
-    /// Handle mouse click on overlays by toggling the expansion state of the corresponding item
+    /// Handle mouse click on overlays by toggling the expansion state of the corresponding item.
     void HandleUIMouseClick(StringHash eventType, VariantMap& eventData)
     {
         using namespace UIMouseClick;
@@ -1173,1170 +1172,4 @@
     SubscribeToEvent(selectOnClickEnd_ ? E_UIMOUSECLICKEND : E_UIMOUSECLICK, URHO3D_HANDLER(ListView, HandleUIMouseClick));
 }
 
-}
-=======
-//
-// Copyright (c) 2008-2020 the Urho3D project.
-//
-// Permission is hereby granted, free of charge, to any person obtaining a copy
-// of this software and associated documentation files (the "Software"), to deal
-// in the Software without restriction, including without limitation the rights
-// to use, copy, modify, merge, publish, distribute, sublicense, and/or sell
-// copies of the Software, and to permit persons to whom the Software is
-// furnished to do so, subject to the following conditions:
-//
-// The above copyright notice and this permission notice shall be included in
-// all copies or substantial portions of the Software.
-//
-// THE SOFTWARE IS PROVIDED "AS IS", WITHOUT WARRANTY OF ANY KIND, EXPRESS OR
-// IMPLIED, INCLUDING BUT NOT LIMITED TO THE WARRANTIES OF MERCHANTABILITY,
-// FITNESS FOR A PARTICULAR PURPOSE AND NONINFRINGEMENT. IN NO EVENT SHALL THE
-// AUTHORS OR COPYRIGHT HOLDERS BE LIABLE FOR ANY CLAIM, DAMAGES OR OTHER
-// LIABILITY, WHETHER IN AN ACTION OF CONTRACT, TORT OR OTHERWISE, ARISING FROM,
-// OUT OF OR IN CONNECTION WITH THE SOFTWARE OR THE USE OR OTHER DEALINGS IN
-// THE SOFTWARE.
-//
-
-#include "../Precompiled.h"
-
-#include "../Core/Context.h"
-#include "../Input/InputEvents.h"
-#include "../IO/Log.h"
-#include "../UI/CheckBox.h"
-#include "../UI/ListView.h"
-#include "../UI/Text.h"
-#include "../UI/UI.h"
-#include "../UI/UIEvents.h"
-
-#include "../DebugNew.h"
-
-namespace Urho3D
-{
-
-static const char* highlightModes[] =
-{
-    "Never",
-    "Focus",
-    "Always",
-    nullptr
-};
-
-static const StringHash expandedHash("Expanded");
-
-extern const char* UI_CATEGORY;
-
-bool GetItemExpanded(UIElement* item)
-{
-    return item ? item->GetVar(expandedHash).GetBool() : false;
-}
-
-void SetItemExpanded(UIElement* item, bool enable)
-{
-    item->SetVar(expandedHash, enable);
-}
-
-static const StringHash hierarchyParentHash("HierarchyParent");
-
-bool GetItemHierarchyParent(UIElement* item)
-{
-    return item ? item->GetVar(hierarchyParentHash).GetBool() : false;
-}
-
-void SetItemHierarchyParent(UIElement* item, bool enable)
-{
-    item->SetVar(hierarchyParentHash, enable);
-}
-
-/// Hierarchy container (used by ListView internally when in hierarchy mode).
-class HierarchyContainer : public UIElement
-{
-    URHO3D_OBJECT(HierarchyContainer, UIElement);
-
-public:
-    /// Construct.
-    HierarchyContainer(Context* context, ListView* listView, UIElement* overlayContainer) :
-        UIElement(context),
-        listView_(listView),
-        overlayContainer_(overlayContainer)
-    {
-        SubscribeToEvent(this, E_LAYOUTUPDATED, URHO3D_HANDLER(HierarchyContainer, HandleLayoutUpdated));
-        SubscribeToEvent(overlayContainer->GetParent(), E_VIEWCHANGED, URHO3D_HANDLER(HierarchyContainer, HandleViewChanged));
-        SubscribeToEvent(E_UIMOUSECLICK, URHO3D_HANDLER(HierarchyContainer, HandleUIMouseClick));
-    }
-
-    /// Register object factory.
-    static void RegisterObject(Context* context);
-
-    /// Handle layout updated by adjusting the position of the overlays.
-    void HandleLayoutUpdated(StringHash eventType, VariantMap& eventData)
-    {
-        // Adjust the container size for child clipping effect
-        overlayContainer_->SetSize(GetParent()->GetSize());
-
-        for (unsigned i = 0; i < children_.Size(); ++i)
-        {
-            const IntVector2& position = children_[i]->GetPosition();
-            auto* overlay = overlayContainer_->GetChildStaticCast<CheckBox>(i);
-            bool visible = children_[i]->IsVisible() && GetItemHierarchyParent(children_[i]);
-            overlay->SetVisible(visible);
-            if (visible)
-            {
-                overlay->SetPosition(position.x_, position.y_);
-                overlay->SetChecked(GetItemExpanded(children_[i]));
-            }
-        }
-    }
-
-    /// Handle view changed by scrolling the overlays in tandem.
-    void HandleViewChanged(StringHash eventType, VariantMap& eventData)
-    {
-        using namespace ViewChanged;
-
-        int x = eventData[P_X].GetInt();
-        int y = eventData[P_Y].GetInt();
-
-        IntRect panelBorder = GetParent()->GetClipBorder();
-        overlayContainer_->SetChildOffset(IntVector2(-x + panelBorder.left_, -y + panelBorder.top_));
-    }
-
-    /// Handle mouse click on overlays by toggling the expansion state of the corresponding item.
-    void HandleUIMouseClick(StringHash eventType, VariantMap& eventData)
-    {
-        using namespace UIMouseClick;
-
-        auto* overlay = static_cast<UIElement*>(eventData[UIMouseClick::P_ELEMENT].GetPtr());
-        if (overlay)
-        {
-            const Vector<SharedPtr<UIElement> >& children = overlayContainer_->GetChildren();
-            Vector<SharedPtr<UIElement> >::ConstIterator i = children.Find(SharedPtr<UIElement>(overlay));
-            if (i != children.End())
-                listView_->ToggleExpand((unsigned)(i - children.Begin()));
-        }
-    }
-
-    /// Insert a child element into a specific position in the child list.
-    void InsertChild(unsigned index, UIElement* element)
-    {
-        // Insert the overlay at the same index position to the overlay container
-        CheckBox* overlay = static_cast<CheckBox*>(overlayContainer_->CreateChild(CheckBox::GetTypeStatic(), String::EMPTY, index));
-        overlay->SetStyle("HierarchyListViewOverlay");
-        int baseIndent = listView_->GetBaseIndent();
-        int indent = element->GetIndent() - baseIndent - 1;
-        overlay->SetIndent(indent);
-        overlay->SetFixedWidth((indent + 1) * element->GetIndentSpacing());
-
-        // Then insert the element as child as per normal
-        UIElement::InsertChild(index, element);
-    }
-
-private:
-    // Parent list view.
-    ListView* listView_;
-    // Container for overlay checkboxes.
-    UIElement* overlayContainer_;
-};
-
-void HierarchyContainer::RegisterObject(Context* context)
-{
-    URHO3D_COPY_BASE_ATTRIBUTES(UIElement);
-}
-
-ListView::ListView(Context* context) :
-    ScrollView(context),
-    highlightMode_(HM_FOCUS),
-    multiselect_(false),
-    hierarchyMode_(true),    // Init to true here so that the setter below takes effect
-    baseIndent_(0),
-    clearSelectionOnDefocus_(false),
-    selectOnClickEnd_(false)
-{
-    resizeContentWidth_ = true;
-
-    // By default list view is set to non-hierarchy mode
-    SetHierarchyMode(false);
-
-    SubscribeToEvent(E_UIMOUSEDOUBLECLICK, URHO3D_HANDLER(ListView, HandleUIMouseDoubleClick));
-    SubscribeToEvent(E_FOCUSCHANGED, URHO3D_HANDLER(ListView, HandleItemFocusChanged));
-    SubscribeToEvent(this, E_DEFOCUSED, URHO3D_HANDLER(ListView, HandleFocusChanged));
-    SubscribeToEvent(this, E_FOCUSED, URHO3D_HANDLER(ListView, HandleFocusChanged));
-
-    UpdateUIClickSubscription();
-}
-
-ListView::~ListView() = default;
-
-void ListView::RegisterObject(Context* context)
-{
-    context->RegisterFactory<ListView>(UI_CATEGORY);
-
-    HierarchyContainer::RegisterObject(context);
-
-    URHO3D_COPY_BASE_ATTRIBUTES(ScrollView);
-    URHO3D_ENUM_ACCESSOR_ATTRIBUTE("Highlight Mode", GetHighlightMode, SetHighlightMode, HighlightMode, highlightModes, HM_FOCUS, AM_FILE);
-    URHO3D_ACCESSOR_ATTRIBUTE("Multiselect", GetMultiselect, SetMultiselect, bool, false, AM_FILE);
-    URHO3D_ACCESSOR_ATTRIBUTE("Hierarchy Mode", GetHierarchyMode, SetHierarchyMode, bool, false, AM_FILE);
-    URHO3D_ACCESSOR_ATTRIBUTE("Base Indent", GetBaseIndent, SetBaseIndent, int, 0, AM_FILE);
-    URHO3D_ACCESSOR_ATTRIBUTE("Clear Sel. On Defocus", GetClearSelectionOnDefocus, SetClearSelectionOnDefocus, bool, false, AM_FILE);
-    URHO3D_ACCESSOR_ATTRIBUTE("Select On Click End", GetSelectOnClickEnd, SetSelectOnClickEnd, bool, false, AM_FILE);
-}
-
-void ListView::OnKey(Key key, MouseButtonFlags buttons, QualifierFlags qualifiers)
-{
-    // If no selection, can not move with keys
-    unsigned numItems = GetNumItems();
-    unsigned selection = GetSelection();
-
-    // If either shift or ctrl held down, add to selection if multiselect enabled
-    bool additive = multiselect_ && qualifiers & (QUAL_SHIFT | QUAL_CTRL);
-    int delta = M_MAX_INT;
-    int pageDirection = 1;
-
-    if (numItems)
-    {
-        if (selection != M_MAX_UNSIGNED && qualifiers & QUAL_CTRL && key == KEY_C)
-        {
-            CopySelectedItemsToClipboard();
-            return;
-        }
-
-        switch (key)
-        {
-        case KEY_LEFT:
-        case KEY_RIGHT:
-            if (selection != M_MAX_UNSIGNED && hierarchyMode_)
-            {
-                Expand(selection, key == KEY_RIGHT);
-                return;
-            }
-            break;
-
-        case KEY_RETURN:
-        case KEY_RETURN2:
-        case KEY_KP_ENTER:
-            if (selection != M_MAX_UNSIGNED && hierarchyMode_)
-            {
-                ToggleExpand(selection);
-                return;
-            }
-            break;
-
-        case KEY_UP:
-            delta = -1;
-            break;
-
-        case KEY_DOWN:
-            delta = 1;
-            break;
-
-        case KEY_PAGEUP:
-            pageDirection = -1;
-            // Fallthru
-
-        case KEY_PAGEDOWN:
-            {
-                // Convert page step to pixels and see how many items have to be skipped to reach that many pixels
-                if (selection == M_MAX_UNSIGNED)
-                    selection = 0;      // Assume as if first item is selected
-                int stepPixels = ((int)(pageStep_ * scrollPanel_->GetHeight())) - contentElement_->GetChild(selection)->GetHeight();
-                unsigned newSelection = selection;
-                unsigned okSelection = selection;
-                unsigned invisible = 0;
-                while (newSelection < numItems)
-                {
-                    UIElement* item = GetItem(newSelection);
-                    int height = 0;
-                    if (item->IsVisible())
-                    {
-                        height = item->GetHeight();
-                        okSelection = newSelection;
-                    }
-                    else
-                        ++invisible;
-                    if (stepPixels < height)
-                        break;
-                    stepPixels -= height;
-                    newSelection += pageDirection;
-                }
-                delta = okSelection - selection - pageDirection * invisible;
-            }
-            break;
-
-        case KEY_HOME:
-            delta = -(int)GetNumItems();
-            break;
-
-        case KEY_END:
-            delta = GetNumItems();
-            break;
-
-        default: break;
-        }
-    }
-
-    if (delta != M_MAX_INT)
-    {
-        ChangeSelection(delta, additive);
-        return;
-    }
-
-    using namespace UnhandledKey;
-
-    VariantMap& eventData = GetEventDataMap();
-    eventData[P_ELEMENT] = this;
-    eventData[P_KEY] = key;
-    eventData[P_BUTTONS] = (unsigned)buttons;
-    eventData[P_QUALIFIERS] = (unsigned)qualifiers;
-    SendEvent(E_UNHANDLEDKEY, eventData);
-}
-
-void ListView::OnResize(const IntVector2& newSize, const IntVector2& delta)
-{
-    ScrollView::OnResize(newSize, delta);
-
-    // When in hierarchy mode also need to resize the overlay container
-    if (hierarchyMode_)
-        overlayContainer_->SetSize(scrollPanel_->GetSize());
-}
-
-void ListView::UpdateInternalLayout()
-{
-    if (overlayContainer_)
-        overlayContainer_->UpdateLayout();
-    contentElement_->UpdateLayout();
-}
-
-void ListView::DisableInternalLayoutUpdate()
-{
-    if (overlayContainer_)
-        overlayContainer_->DisableLayoutUpdate();
-    contentElement_->DisableLayoutUpdate();
-}
-
-void ListView::EnableInternalLayoutUpdate()
-{
-    if (overlayContainer_)
-        overlayContainer_->EnableLayoutUpdate();
-    contentElement_->EnableLayoutUpdate();
-}
-
-void ListView::AddItem(UIElement* item)
-{
-    InsertItem(M_MAX_UNSIGNED, item);
-}
-
-void ListView::InsertItem(unsigned index, UIElement* item, UIElement* parentItem)
-{
-    if (!item || item->GetParent() == contentElement_)
-        return;
-
-    // Enable input so that clicking the item can be detected
-    item->SetEnabled(true);
-    item->SetSelected(false);
-
-    const unsigned numItems = contentElement_->GetNumChildren();
-    if (hierarchyMode_)
-    {
-        int baseIndent = baseIndent_;
-        if (parentItem)
-        {
-            baseIndent = parentItem->GetIndent();
-            SetItemHierarchyParent(parentItem, true);
-
-            // Hide item if parent is collapsed
-            const unsigned parentIndex = FindItem(parentItem);
-            if (!IsExpanded(parentIndex))
-                item->SetVisible(false);
-
-            // Adjust the index to ensure it is within the children index limit of the parent item
-            unsigned indexLimit = parentIndex;
-            if (index <= indexLimit)
-                index = indexLimit + 1;
-            else
-            {
-                while (++indexLimit < numItems)
-                {
-                    if (contentElement_->GetChild(indexLimit)->GetIndent() <= baseIndent)
-                        break;
-                }
-                if (index > indexLimit)
-                    index = indexLimit;
-            }
-        }
-        item->SetIndent(baseIndent + 1);
-        SetItemExpanded(item, item->IsVisible());
-
-        // Use the 'overrided' version to insert the child item
-        static_cast<HierarchyContainer*>(contentElement_.Get())->InsertChild(index, item);
-    }
-    else
-    {
-        if (index > numItems)
-            index = numItems;
-
-        contentElement_->InsertChild(index, item);
-    }
-
-    // If necessary, shift the following selections
-    if (!selections_.Empty())
-    {
-        for (unsigned i = 0; i < selections_.Size(); ++i)
-        {
-            if (selections_[i] >= index)
-                ++selections_[i];
-        }
-
-        UpdateSelectionEffect();
-    }
-}
-
-void ListView::RemoveItem(UIElement* item, unsigned index)
-{
-    if (!item)
-        return;
-
-    unsigned numItems = GetNumItems();
-    for (unsigned i = index; i < numItems; ++i)
-    {
-        if (GetItem(i) == item)
-        {
-            item->SetSelected(false);
-            selections_.Remove(i);
-
-            unsigned removed = 1;
-            if (hierarchyMode_)
-            {
-                // Remove any child items in hierarchy mode
-                if (GetItemHierarchyParent(item))
-                {
-                    int baseIndent = item->GetIndent();
-                    for (unsigned j = i + 1; ; ++j)
-                    {
-                        UIElement* childItem = GetItem(i + 1);
-                        if (!childItem)
-                            break;
-                        if (childItem->GetIndent() > baseIndent)
-                        {
-                            childItem->SetSelected(false);
-                            selections_.Erase(j);
-                            contentElement_->RemoveChildAtIndex(i + 1);
-                            overlayContainer_->RemoveChildAtIndex(i + 1);
-                            ++removed;
-                        }
-                        else
-                            break;
-                    }
-                }
-
-                // Check if the parent of removed item still has other children
-                if (i > 0)
-                {
-                    int baseIndent = item->GetIndent();
-                    UIElement* prevKin = GetItem(i - 1);        // Could be parent or sibling
-                    if (prevKin->GetIndent() < baseIndent)
-                    {
-                        UIElement* nextKin = GetItem(i + 1);    // Could be sibling or parent-sibling or 0 if index out of bound
-                        if (!nextKin || nextKin->GetIndent() < baseIndent)
-                        {
-                            // If we reach here then the parent has no other children
-                            SetItemHierarchyParent(prevKin, false);
-                        }
-                    }
-                }
-
-                // Remove the overlay at the same index
-                overlayContainer_->RemoveChildAtIndex(i);
-            }
-
-            // If necessary, shift the following selections
-            if (!selections_.Empty())
-            {
-                for (unsigned j = 0; j < selections_.Size(); ++j)
-                {
-                    if (selections_[j] > i)
-                        selections_[j] -= removed;
-                }
-
-                UpdateSelectionEffect();
-            }
-
-            contentElement_->RemoveChildAtIndex(i);
-            break;
-        }
-    }
-}
-
-void ListView::RemoveItem(unsigned index)
-{
-    RemoveItem(GetItem(index), index);
-}
-
-void ListView::RemoveAllItems()
-{
-    contentElement_->DisableLayoutUpdate();
-
-    ClearSelection();
-    contentElement_->RemoveAllChildren();
-    if (hierarchyMode_)
-        overlayContainer_->RemoveAllChildren();
-
-    contentElement_->EnableLayoutUpdate();
-    contentElement_->UpdateLayout();
-}
-
-void ListView::SetSelection(unsigned index)
-{
-    PODVector<unsigned> indices;
-    indices.Push(index);
-    SetSelections(indices);
-    EnsureItemVisibility(index);
-}
-
-void ListView::SetSelections(const PODVector<unsigned>& indices)
-{
-    // Make a weak pointer to self to check for destruction as a response to events
-    WeakPtr<ListView> self(this);
-
-    unsigned numItems = GetNumItems();
-
-    // Remove first items that should no longer be selected
-    for (PODVector<unsigned>::Iterator i = selections_.Begin(); i != selections_.End();)
-    {
-        unsigned index = *i;
-        if (!indices.Contains(index))
-        {
-            i = selections_.Erase(i);
-
-            using namespace ItemSelected;
-
-            VariantMap& eventData = GetEventDataMap();
-            eventData[P_ELEMENT] = this;
-            eventData[P_SELECTION] = index;
-            SendEvent(E_ITEMDESELECTED, eventData);
-
-            if (self.Expired())
-                return;
-        }
-        else
-            ++i;
-    }
-
-    bool added = false;
-
-    // Then add missing items
-    for (PODVector<unsigned>::ConstIterator i = indices.Begin(); i != indices.End(); ++i)
-    {
-        unsigned index = *i;
-        if (index < numItems)
-        {
-            // In singleselect mode, resend the event even for the same selection
-            bool duplicate = selections_.Contains(index);
-            if (!duplicate || !multiselect_)
-            {
-                if (!duplicate)
-                {
-                    selections_.Push(index);
-                    added = true;
-                }
-
-                using namespace ItemSelected;
-
-                VariantMap& eventData = GetEventDataMap();
-                eventData[P_ELEMENT] = this;
-                eventData[P_SELECTION] = *i;
-                SendEvent(E_ITEMSELECTED, eventData);
-
-                if (self.Expired())
-                    return;
-            }
-        }
-        // If no multiselect enabled, allow setting only one item
-        if (!multiselect_)
-            break;
-    }
-
-    // Re-sort selections if necessary
-    if (added)
-        Sort(selections_.Begin(), selections_.End());
-
-    UpdateSelectionEffect();
-    SendEvent(E_SELECTIONCHANGED);
-}
-
-void ListView::AddSelection(unsigned index)
-{
-    // Make a weak pointer to self to check for destruction as a response to events
-    WeakPtr<ListView> self(this);
-
-    if (!multiselect_)
-        SetSelection(index);
-    else
-    {
-        if (index >= GetNumItems())
-            return;
-
-        if (!selections_.Contains(index))
-        {
-            selections_.Push(index);
-
-            using namespace ItemSelected;
-
-            VariantMap& eventData = GetEventDataMap();
-            eventData[P_ELEMENT] = this;
-            eventData[P_SELECTION] = index;
-            SendEvent(E_ITEMSELECTED, eventData);
-
-            if (self.Expired())
-                return;
-
-            Sort(selections_.Begin(), selections_.End());
-        }
-
-        EnsureItemVisibility(index);
-        UpdateSelectionEffect();
-        SendEvent(E_SELECTIONCHANGED);
-    }
-}
-
-void ListView::RemoveSelection(unsigned index)
-{
-    if (index >= GetNumItems())
-        return;
-
-    if (selections_.Remove(index))
-    {
-        using namespace ItemSelected;
-
-        VariantMap& eventData = GetEventDataMap();
-        eventData[P_ELEMENT] = this;
-        eventData[P_SELECTION] = index;
-        SendEvent(E_ITEMDESELECTED, eventData);
-    }
-
-    EnsureItemVisibility(index);
-    UpdateSelectionEffect();
-    SendEvent(E_SELECTIONCHANGED);
-}
-
-void ListView::ToggleSelection(unsigned index)
-{
-    unsigned numItems = GetNumItems();
-    if (index >= numItems)
-        return;
-
-    if (selections_.Contains(index))
-        RemoveSelection(index);
-    else
-        AddSelection(index);
-}
-
-void ListView::ChangeSelection(int delta, bool additive)
-{
-    unsigned numItems = GetNumItems();
-    if (selections_.Empty())
-    {
-        // Select first item if there is no selection yet
-        if (numItems > 0)
-            SetSelection(0);
-        if (abs(delta) == 1)
-            return;
-    }
-    if (!multiselect_)
-        additive = false;
-
-    // If going downwards, use the last selection as a base. Otherwise use first
-    unsigned selection = delta > 0 ? selections_.Back() : selections_.Front();
-    int direction = delta > 0 ? 1 : -1;
-    unsigned newSelection = selection;
-    unsigned okSelection = selection;
-    PODVector<unsigned> indices = selections_;
-
-    while (delta != 0)
-    {
-        newSelection += direction;
-        if (newSelection >= numItems)
-            break;
-
-        UIElement* item = GetItem(newSelection);
-        if (item->IsVisible())
-        {
-            indices.Push(okSelection = newSelection);
-            delta -= direction;
-        }
-    }
-
-    if (!additive)
-        SetSelection(okSelection);
-    else
-        SetSelections(indices);
-}
-
-void ListView::ClearSelection()
-{
-    SetSelections(PODVector<unsigned>());
-}
-
-void ListView::SetHighlightMode(HighlightMode mode)
-{
-    highlightMode_ = mode;
-    UpdateSelectionEffect();
-}
-
-void ListView::SetMultiselect(bool enable)
-{
-    multiselect_ = enable;
-}
-
-void ListView::SetHierarchyMode(bool enable)
-{
-    if (enable == hierarchyMode_)
-        return;
-
-    hierarchyMode_ = enable;
-    UIElement* container;
-    if (enable)
-    {
-        overlayContainer_ = new UIElement(context_);
-        overlayContainer_->SetName("LV_OverlayContainer");
-        overlayContainer_->SetInternal(true);
-        AddChild(overlayContainer_);
-        overlayContainer_->SetSortChildren(false);
-        overlayContainer_->SetClipChildren(true);
-
-        container = new HierarchyContainer(context_, this, overlayContainer_);
-    }
-    else
-    {
-        if (overlayContainer_)
-        {
-            RemoveChild(overlayContainer_);
-            overlayContainer_.Reset();
-        }
-
-        container = new UIElement(context_);
-    }
-
-    container->SetName("LV_ItemContainer");
-    container->SetInternal(true);
-    SetContentElement(container);
-    container->SetEnabled(true);
-    container->SetSortChildren(false);
-}
-
-void ListView::SetBaseIndent(int baseIndent)
-{
-    baseIndent_ = baseIndent;
-    UpdateLayout();
-}
-
-void ListView::SetClearSelectionOnDefocus(bool enable)
-{
-    if (enable != clearSelectionOnDefocus_)
-    {
-        clearSelectionOnDefocus_ = enable;
-        if (clearSelectionOnDefocus_ && !HasFocus())
-            ClearSelection();
-    }
-}
-
-void ListView::SetSelectOnClickEnd(bool enable)
-{
-    if (enable != selectOnClickEnd_)
-    {
-        selectOnClickEnd_ = enable;
-        UpdateUIClickSubscription();
-    }
-}
-
-void ListView::Expand(unsigned index, bool enable, bool recursive)
-{
-    if (!hierarchyMode_)
-        return;
-
-    unsigned numItems = GetNumItems();
-    if (index >= numItems)
-        return;
-
-    UIElement* item = GetItem(index++);
-    SetItemExpanded(item, enable);
-    int baseIndent = item->GetIndent();
-
-    PODVector<bool> expanded((unsigned)(baseIndent + 1));
-    expanded[baseIndent] = enable;
-
-    contentElement_->DisableLayoutUpdate();
-
-    while (index < numItems)
-    {
-        item = GetItem(index++);
-        int indent = item->GetIndent();
-        if (indent <= baseIndent)
-            break;
-
-        // Propagate the state to children when it is recursive
-        if (recursive)
-            SetItemExpanded(item, enable);
-
-        // Use the parent expanded flag to influence the visibility of its children
-        bool visible = enable && expanded[indent - 1];
-        item->SetVisible(visible);
-
-        if (indent >= (int)expanded.Size())
-            expanded.Resize((unsigned)(indent + 1));
-        expanded[indent] = visible && GetItemExpanded(item);
-    }
-
-    contentElement_->EnableLayoutUpdate();
-    contentElement_->UpdateLayout();
-}
-
-void ListView::ToggleExpand(unsigned index, bool recursive)
-{
-    if (!hierarchyMode_)
-        return;
-
-    unsigned numItems = GetNumItems();
-    if (index >= numItems)
-        return;
-
-    UIElement* item = GetItem(index);
-    Expand(index, !GetItemExpanded(item), recursive);
-}
-
-unsigned ListView::GetNumItems() const
-{
-    return contentElement_->GetNumChildren();
-}
-
-UIElement* ListView::GetItem(unsigned index) const
-{
-    return contentElement_->GetChild(index);
-}
-
-PODVector<UIElement*> ListView::GetItems() const
-{
-    PODVector<UIElement*> items;
-    contentElement_->GetChildren(items);
-    return items;
-}
-
-unsigned ListView::FindItem(UIElement* item) const
-{
-    if (!item)
-        return M_MAX_UNSIGNED;
-
-    // Early-out by checking if the item belongs to the listview hierarchy at all
-    if (item->GetParent() != contentElement_)
-        return M_MAX_UNSIGNED;
-
-    const Vector<SharedPtr<UIElement> >& children = contentElement_->GetChildren();
-
-    // Binary search for list item based on screen coordinate Y
-    if (contentElement_->GetLayoutMode() == LM_VERTICAL && item->GetHeight())
-    {
-        int itemY = item->GetScreenPosition().y_;
-        int left = 0;
-        int right = children.Size() - 1;
-        while (right >= left)
-        {
-            int mid = (left + right) / 2;
-            if (children[mid] == item)
-                return (unsigned)mid;
-            if (itemY < children[mid]->GetScreenPosition().y_)
-                right = mid - 1;
-            else
-                left = mid + 1;
-        }
-    }
-
-    // Fallback to linear search in case the coordinates/sizes were not yet initialized
-    for (unsigned i = 0; i < children.Size(); ++i)
-    {
-        if (children[i] == item)
-            return i;
-    }
-
-    return M_MAX_UNSIGNED;
-}
-
-unsigned ListView::GetSelection() const
-{
-    if (selections_.Empty())
-        return M_MAX_UNSIGNED;
-    else
-        return GetSelections().Front();
-}
-
-UIElement* ListView::GetSelectedItem() const
-{
-    return contentElement_->GetChild(GetSelection());
-}
-
-PODVector<UIElement*> ListView::GetSelectedItems() const
-{
-    PODVector<UIElement*> ret;
-
-    for (PODVector<unsigned>::ConstIterator i = selections_.Begin(); i != selections_.End(); ++i)
-    {
-        UIElement* item = GetItem(*i);
-        if (item)
-            ret.Push(item);
-    }
-
-    return ret;
-}
-
-void ListView::CopySelectedItemsToClipboard() const
-{
-    String selectedText;
-
-    for (PODVector<unsigned>::ConstIterator i = selections_.Begin(); i != selections_.End(); ++i)
-    {
-        // Only handle Text UI element
-        auto* text = dynamic_cast<Text*>(GetItem(*i));
-        if (text)
-            selectedText.Append(text->GetText()).Append("\n");
-    }
-
-    GetSubsystem<UI>()->SetClipboardText(selectedText);
-}
-
-bool ListView::IsSelected(unsigned index) const
-{
-    return selections_.Contains(index);
-}
-
-bool ListView::IsExpanded(unsigned index) const
-{
-    return GetItemExpanded(contentElement_->GetChild(index));
-}
-
-bool ListView::FilterImplicitAttributes(XMLElement& dest) const
-{
-    if (!ScrollView::FilterImplicitAttributes(dest))
-        return false;
-
-    XMLElement childElem = dest.GetChild("element");    // Horizontal scroll bar
-    if (!childElem)
-        return false;
-    childElem = childElem.GetNext("element");           // Vertical scroll bar
-    if (!childElem)
-        return false;
-    childElem = childElem.GetNext("element");           // Scroll panel
-    if (!childElem)
-        return false;
-
-    XMLElement containerElem = childElem.GetChild("element");   // Item container
-    if (!containerElem)
-        return false;
-    if (!RemoveChildXML(containerElem, "Name", "LV_ItemContainer"))
-        return false;
-    if (!RemoveChildXML(containerElem, "Is Enabled", "true"))
-        return false;
-    if (!RemoveChildXML(containerElem, "Layout Mode", "Vertical"))
-        return false;
-    if (!RemoveChildXML(containerElem, "Size"))
-        return false;
-
-    if (hierarchyMode_)
-    {
-        containerElem = childElem.GetNext("element");           // Overlay container
-        if (!containerElem)
-            return false;
-        if (!RemoveChildXML(containerElem, "Name", "LV_OverlayContainer"))
-            return false;
-        if (!RemoveChildXML(containerElem, "Clip Children", "true"))
-            return false;
-        if (!RemoveChildXML(containerElem, "Size"))
-            return false;
-    }
-
-    return true;
-}
-
-void ListView::UpdateSelectionEffect()
-{
-    unsigned numItems = GetNumItems();
-    bool highlighted = highlightMode_ == HM_ALWAYS || HasFocus();
-
-    for (unsigned i = 0; i < numItems; ++i)
-    {
-        UIElement* item = GetItem(i);
-        if (highlightMode_ != HM_NEVER && selections_.Contains(i))
-            item->SetSelected(highlighted);
-        else
-            item->SetSelected(false);
-    }
-}
-
-void ListView::EnsureItemVisibility(unsigned index)
-{
-    EnsureItemVisibility(GetItem(index));
-}
-
-void ListView::EnsureItemVisibility(UIElement* item)
-{
-    if (!item || !item->IsVisible())
-        return;
-
-    IntVector2 newView = GetViewPosition();
-    IntVector2 currentOffset = item->GetPosition() - newView;
-    const IntRect& clipBorder = scrollPanel_->GetClipBorder();
-    IntVector2 windowSize(scrollPanel_->GetWidth() - clipBorder.left_ - clipBorder.right_,
-        scrollPanel_->GetHeight() - clipBorder.top_ - clipBorder.bottom_);
-
-    if (currentOffset.y_ < 0)
-        newView.y_ += currentOffset.y_;
-    if (currentOffset.y_ + item->GetHeight() > windowSize.y_)
-        newView.y_ += currentOffset.y_ + item->GetHeight() - windowSize.y_;
-
-    SetViewPosition(newView);
-}
-
-void ListView::HandleUIMouseClick(StringHash eventType, VariantMap& eventData)
-{
-    // Disregard the click end if a drag is going on
-    if (selectOnClickEnd_ && GetSubsystem<UI>()->IsDragging())
-        return;
-
-    int button = eventData[UIMouseClick::P_BUTTON].GetInt();
-    int buttons = eventData[UIMouseClick::P_BUTTONS].GetInt();
-    int qualifiers = eventData[UIMouseClick::P_QUALIFIERS].GetInt();
-
-    auto* element = static_cast<UIElement*>(eventData[UIMouseClick::P_ELEMENT].GetPtr());
-
-    // Check if the clicked element belongs to the list
-    unsigned i = FindItem(element);
-    if (i >= GetNumItems())
-        return;
-
-    // If not editable, repeat the previous selection. This will send an event and allow eg. a dropdownlist to close
-    if (!editable_)
-    {
-        SetSelections(selections_);
-        return;
-    }
-
-    if (button == MOUSEB_LEFT)
-    {
-        // Single selection
-        if (!multiselect_ || !qualifiers)
-            SetSelection(i);
-
-        // Check multiselect with shift & ctrl
-        if (multiselect_)
-        {
-            if (qualifiers & QUAL_SHIFT)
-            {
-                if (selections_.Empty())
-                    SetSelection(i);
-                else
-                {
-                    unsigned first = selections_.Front();
-                    unsigned last = selections_.Back();
-                    PODVector<unsigned> newSelections = selections_;
-                    if (i == first || i == last)
-                    {
-                        for (unsigned j = first; j <= last; ++j)
-                            newSelections.Push(j);
-                    }
-                    else if (i < first)
-                    {
-                        for (unsigned j = i; j <= first; ++j)
-                            newSelections.Push(j);
-                    }
-                    else if (i < last)
-                    {
-                        if ((abs((int)i - (int)first)) <= (abs((int)i - (int)last)))
-                        {
-                            for (unsigned j = first; j <= i; ++j)
-                                newSelections.Push(j);
-                        }
-                        else
-                        {
-                            for (unsigned j = i; j <= last; ++j)
-                                newSelections.Push(j);
-                        }
-                    }
-                    else if (i > last)
-                    {
-                        for (unsigned j = last; j <= i; ++j)
-                            newSelections.Push(j);
-                    }
-                    SetSelections(newSelections);
-                }
-            }
-            else if (qualifiers & QUAL_CTRL)
-                ToggleSelection(i);
-        }
-    }
-
-    // Propagate the click as an event. Also include right-clicks
-    VariantMap& clickEventData = GetEventDataMap();
-    clickEventData[ItemClicked::P_ELEMENT] = this;
-    clickEventData[ItemClicked::P_ITEM] = element;
-    clickEventData[ItemClicked::P_SELECTION] = i;
-    clickEventData[ItemClicked::P_BUTTON] = button;
-    clickEventData[ItemClicked::P_BUTTONS] = buttons;
-    clickEventData[ItemClicked::P_QUALIFIERS] = qualifiers;
-    SendEvent(E_ITEMCLICKED, clickEventData);
-}
-
-void ListView::HandleUIMouseDoubleClick(StringHash eventType, VariantMap& eventData)
-{
-    int button = eventData[UIMouseClick::P_BUTTON].GetInt();
-    int buttons = eventData[UIMouseClick::P_BUTTONS].GetInt();
-    int qualifiers = eventData[UIMouseClick::P_QUALIFIERS].GetInt();
-
-    auto* element = static_cast<UIElement*>(eventData[UIMouseClick::P_ELEMENT].GetPtr());
-    // Check if the clicked element belongs to the list
-    unsigned i = FindItem(element);
-    if (i >= GetNumItems())
-        return;
-
-    VariantMap& clickEventData = GetEventDataMap();
-    clickEventData[ItemDoubleClicked::P_ELEMENT] = this;
-    clickEventData[ItemDoubleClicked::P_ITEM] = element;
-    clickEventData[ItemDoubleClicked::P_SELECTION] = i;
-    clickEventData[ItemDoubleClicked::P_BUTTON] = button;
-    clickEventData[ItemDoubleClicked::P_BUTTONS] = buttons;
-    clickEventData[ItemDoubleClicked::P_QUALIFIERS] = qualifiers;
-    SendEvent(E_ITEMDOUBLECLICKED, clickEventData);
-}
-
-
-void ListView::HandleItemFocusChanged(StringHash eventType, VariantMap& eventData)
-{
-    using namespace FocusChanged;
-
-    auto* element = static_cast<UIElement*>(eventData[P_ELEMENT].GetPtr());
-    while (element)
-    {
-        // If the focused element or its parent is in the list, scroll the list to make the item visible
-        UIElement* parent = element->GetParent();
-        if (parent == contentElement_)
-        {
-            EnsureItemVisibility(element);
-            return;
-        }
-        element = parent;
-    }
-}
-
-void ListView::HandleFocusChanged(StringHash eventType, VariantMap& eventData)
-{
-    scrollPanel_->SetSelected(eventType == E_FOCUSED);
-    if (clearSelectionOnDefocus_ && eventType == E_DEFOCUSED)
-        ClearSelection();
-    else if (highlightMode_ == HM_FOCUS)
-        UpdateSelectionEffect();
-}
-
-void ListView::UpdateUIClickSubscription()
-{
-    UnsubscribeFromEvent(E_UIMOUSECLICK);
-    UnsubscribeFromEvent(E_UIMOUSECLICKEND);
-    SubscribeToEvent(selectOnClickEnd_ ? E_UIMOUSECLICKEND : E_UIMOUSECLICK, URHO3D_HANDLER(ListView, HandleUIMouseClick));
-}
-
-}
->>>>>>> 72e23423
+}